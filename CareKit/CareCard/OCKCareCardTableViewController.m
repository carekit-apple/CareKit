//
//  OCKTreatmentsTableViewController.m
//  CareKit
//
//  Created by Umer Khan on 1/27/16.
//  Copyright © 2016 carekit.org. All rights reserved.
//


#import "OCKCareCardTableViewController.h"
#import "OCKCareCardTableViewHeader.h"
#import "OCKHelpers.h"
#import "OCKCarePlanActivity.h"
#import "OCKCareCardTableViewCell.h"
#import "OCKWeekViewController.h"
#import "OCKCarePlanStore_Internal.h"
#import "OCKCareCardWeekView.h"
#import "NSDateComponents+CarePlanInternal.h"
#import "OCKHeartView.h"
#import "OCKWeekView.h"


static const CGFloat CellHeight = 85.0;
static const CGFloat HeaderViewHeight = 200.0;

@implementation OCKCareCardTableViewController {
    NSMutableArray<NSMutableArray<OCKCarePlanEvent *> *> *_treatmentEvents;
    NSMutableArray *_weeklyAdherences;
    OCKCareCardTableViewHeader *_headerView;
    UIPageViewController *_pageViewController;
}

+ (instancetype)new {
    OCKThrowMethodUnavailableException();
    return nil;
}

- (instancetype)init {
    OCKThrowMethodUnavailableException();
    return nil;
}

- (instancetype)initWithCarePlanStore:(OCKCarePlanStore *)store {
    self = [super initWithStyle:UITableViewStylePlain];
    if (self) {
        _store = store;
        _store.careCardUIDelegate = self;
    }
    return self;
}

- (void)viewDidLoad {
    [super viewDidLoad];

    [self prepareView];
    
    self.selectedDate = [[NSDateComponents alloc] initWithDate:[NSDate date] calendar:[NSCalendar currentCalendar]];

    self.tableView.rowHeight = CellHeight;
}

- (void)prepareView {
    if (!_headerView) {
        _headerView = [[OCKCareCardTableViewHeader alloc] initWithFrame:CGRectMake(0, 0, self.view.frame.size.width, HeaderViewHeight)];
    }
    [self updateHeaderView];
    
    if (!_pageViewController) {
        _pageViewController = [[UIPageViewController alloc] initWithTransitionStyle:UIPageViewControllerTransitionStyleScroll
                                                              navigationOrientation:UIPageViewControllerNavigationOrientationHorizontal
                                                                            options:nil];
        _pageViewController.dataSource = self;
        _pageViewController.delegate = self;
        _pageViewController.view.frame = CGRectMake(0, 0, self.view.frame.size.width, 60.0);
        
        OCKWeekViewController *weekController = [OCKWeekViewController new];
        
        id delegate = _weekViewController.careCardWeekView.delegate;
        _weekViewController = weekController;
        _weekViewController.careCardWeekView.delegate = delegate;
    
        [_pageViewController setViewControllers:@[weekController] direction:UIPageViewControllerNavigationDirectionForward animated:YES completion:nil];
    }
    
    self.tableView.tableHeaderView = _pageViewController.view;
    self.tableView.tableFooterView = [UIView new];
}

- (void)setSelectedDate:(NSDateComponents *)selectedDate {
    _selectedDate = selectedDate;
    NSDateComponents *today = [[NSDateComponents alloc] initWithDate:[NSDate date] calendar:[NSCalendar currentCalendar]];
    if ([_selectedDate isLaterThan:today]) {
        _selectedDate = today;
    }
    
    NSDateComponents *components = [[NSCalendar currentCalendar] components:NSCalendarUnitWeekday fromDate:[self dateFromCarePlanDay:_selectedDate]];
    _weekViewController.careCardWeekView.selectedIndex = components.weekday-1;
    
    [self fetchTreatmentEvents];
}


#pragma mark - Helpers

- (void)fetchTreatmentEvents {
    [_store eventsOnDate:_selectedDate
                   type:OCKCarePlanActivityTypeIntervention
             completion:^(NSArray<NSArray<OCKCarePlanEvent *> *> * _Nonnull eventsGroupedByActivity, NSError * _Nonnull error) {
                 NSAssert(!error, error.localizedDescription);
                
                 _treatmentEvents = [NSMutableArray new];
                 for (NSArray<OCKCarePlanEvent *> *events in eventsGroupedByActivity) {
                     [_treatmentEvents addObject:[events mutableCopy]];
                 }
                 
                 [self updateHeaderView];
                 [self updateWeekView];
                 [self.tableView reloadData];
             }];
}

- (void)updateHeaderView {
    _headerView.date = [NSDateFormatter localizedStringFromDate:[self dateFromCarePlanDay:_selectedDate]
                                                      dateStyle:NSDateFormatterLongStyle
                                                      timeStyle:NSDateFormatterNoStyle];
    NSInteger totalEvents = 0;
    NSInteger completedEvents = 0;
    for (NSArray<OCKCarePlanEvent* > *events in _treatmentEvents) {
        totalEvents += events.count;
        for (OCKCarePlanEvent *event in events) {
            if (event.state == OCKCarePlanEventStateCompleted) {
                completedEvents++;
            }
        }
    }

    float adherence = (totalEvents > 0) ? (float)completedEvents/totalEvents : 1;
    _headerView.adherence = adherence;

    NSInteger selectedIndex = _weekViewController.careCardWeekView.selectedIndex;
    [_weeklyAdherences replaceObjectAtIndex:selectedIndex withObject:@(adherence)];
    _weekViewController.careCardWeekView.adherenceValues = _weeklyAdherences;
}

- (void)updateWeekView {
    NSCalendar *calendar = [NSCalendar currentCalendar];
    NSDate *selectedDate = [self dateFromCarePlanDay:_selectedDate];
    NSDate *startOfWeek;
    NSTimeInterval interval;
    [calendar rangeOfUnit:NSCalendarUnitWeekOfMonth
                startDate:&startOfWeek
                 interval:&interval
                  forDate:selectedDate];
    NSDate *endOfWeek = [startOfWeek dateByAddingTimeInterval:interval-1];
    
    NSMutableArray *adherenceValues = [NSMutableArray new];
    
    OCKCarePlanDay *today = [[OCKCarePlanDay alloc] initWithDate:[NSDate date] calendar:calendar];
    
    [_store dailyCompletionStatusWithType:OCKCarePlanActivityTypeIntervention
<<<<<<< HEAD
                                 startDay:[[OCKCarePlanDay alloc] initWithDate:startOfWeek calendar:calendar]
                                   endDay:[[OCKCarePlanDay alloc] initWithDate:endOfWeek calendar:calendar]
                               usingBlock:^(OCKCarePlanDay * _Nonnull day, NSUInteger completed, NSUInteger total, NSError * _Nonnull error) {
                                   
                                   if ([day isLaterThan:today]) {
                                       [adherenceValues addObject:@(-1)];
                                   } else if (total == 0) {
=======
                                 startDate:[[NSDateComponents alloc] initWithDate:startOfWeek calendar:calendar]
                                   endDate:[[NSDateComponents alloc] initWithDate:endOfWeek calendar:calendar]
                               usingBlock:^(NSDateComponents * _Nonnull day, NSUInteger completed, NSUInteger total, NSError * _Nonnull error) {
                                   if (total == 0) {
>>>>>>> 34889cce
                                       [adherenceValues addObject:@(1)];
                                   } else {
                                       [adherenceValues addObject:@((float)completed/total)];
                                   }
                                   
                                   if (adherenceValues.count == 7) {
                                       _weekViewController.careCardWeekView.adherenceValues = adherenceValues;
                                       _weeklyAdherences = [adherenceValues mutableCopy];
                                   }
                               }];
    
    
}

- (NSDateComponents *)dateFromSelectedIndex:(NSInteger)index {
    NSDate *oldDate = [self dateFromCarePlanDay:_selectedDate];
    
    NSDateComponents* components = [[NSCalendar currentCalendar] components:NSCalendarUnitWeekday | NSCalendarUnitWeekOfMonth | NSCalendarUnitYear | NSCalendarUnitMonth
                                                                   fromDate:oldDate];
    
    NSDateComponents *newComponents = [NSDateComponents new];
    newComponents.year = components.year;
    newComponents.month = components.month;
    newComponents.weekOfMonth = components.weekOfMonth;
    newComponents.weekday = index + 1;

    NSDate *newDate = [[NSCalendar currentCalendar] dateFromComponents:newComponents];
    return [[NSDateComponents alloc] initWithDate:newDate calendar:[NSCalendar currentCalendar]];
}

- (NSDate *)dateFromCarePlanDay:(NSDateComponents *)day {
    NSDateComponents *components = [NSDateComponents new];
    components.year = _selectedDate.year;
    components.month = _selectedDate.month;
    components.day = _selectedDate.day;
    return [[NSCalendar currentCalendar] dateFromComponents:components];
}

- (BOOL)selectedDateIsInCurrentWeek {
    NSCalendar *calendar = [NSCalendar currentCalendar];
    
    NSDateComponents *components = [calendar components:NSCalendarUnitWeekOfYear fromDate:[NSDate date]];
    NSUInteger currentWeek = components.weekOfYear;
    
    components = [calendar components:NSCalendarUnitWeekOfYear fromDate:[self dateFromCarePlanDay:_selectedDate]];
    NSUInteger selectedWeek = components.weekOfYear;
    
    return (selectedWeek == currentWeek);
}


#pragma mark - OCKCareCardCellDelegate

- (void)careCardCellDidUpdateFrequency:(OCKCareCardTableViewCell *)cell ofTreatmentEvent:(OCKCarePlanEvent *)event {
    // Update the treatment event and mark it as completed.
    OCKCarePlanEventState state = (event.state == OCKCarePlanEventStateCompleted) ? OCKCarePlanEventStateNotCompleted : OCKCarePlanEventStateCompleted;

    [_store updateEvent:event
             withResult:nil
                  state:state
             completion:^(BOOL success, OCKCarePlanEvent * _Nonnull event, NSError * _Nonnull error) {
                 NSAssert(success, error.localizedDescription);
             }];
}


#pragma mark - OCKCarePlanStoreDelegate

- (void)carePlanStore:(OCKCarePlanStore *)store didReceiveUpdateOfEvent:(OCKCarePlanEvent *)event {
    // Find the index that has the right activity.
    for (NSMutableArray<OCKCarePlanEvent *> *events in _treatmentEvents) {
        // Once found, look to see if the event matches.
        if ([events.firstObject.activity.identifier isEqualToString:event.activity.identifier]) {
            
            // If the event matches, then replace it.
            if (events[event.occurrenceIndexOfDay].numberOfDaysSinceStart == event.numberOfDaysSinceStart) {
                [events replaceObjectAtIndex:event.occurrenceIndexOfDay withObject:event];

                [self updateHeaderView];
                
                NSIndexPath *indexPath = [NSIndexPath indexPathForRow:[_treatmentEvents indexOfObject:events] inSection:0];
                [self.tableView reloadRowsAtIndexPaths:@[indexPath] withRowAnimation:UITableViewRowAnimationNone];
            }
            break;
        }
    }
}

- (void)carePlanStoreTreatmentListDidChange:(OCKCarePlanStore *)store {
    [self fetchTreatmentEvents];
}


#pragma mark - UIPageViewControllerDelegate

- (void)pageViewController:(UIPageViewController *)pageViewController didFinishAnimating:(BOOL)finished previousViewControllers:(NSArray<UIViewController *> *)previousViewControllers transitionCompleted:(BOOL)completed {
    if (completed) {
        OCKWeekViewController *controller = (OCKWeekViewController *)pageViewController.viewControllers.firstObject;
        controller.careCardWeekView.delegate = _weekViewController.careCardWeekView.delegate;
        
        
        NSCalendar *calendar = [NSCalendar currentCalendar];
        NSDateComponents *components = [NSDateComponents new];
        components.day = (controller.view.tag > _weekViewController.view.tag) ? 7 : -7;
        NSDate *newDate = [calendar dateByAddingComponents:components toDate:[self dateFromCarePlanDay:_selectedDate] options:0];
        
        _weekViewController = controller;
        self.selectedDate = [[NSDateComponents alloc] initWithDate:newDate calendar:calendar];
        
        components = [[NSCalendar currentCalendar] components:NSCalendarUnitWeekday fromDate:[self dateFromCarePlanDay:_selectedDate]];
        [_weekViewController.careCardWeekView.weekView highlightDay:components.weekday-1];
    }
}


#pragma mark - UIPageViewControllerDataSource

- (UIViewController *)pageViewController:(UIPageViewController *)pageViewController viewControllerBeforeViewController:(UIViewController *)viewController {
    OCKWeekViewController *controller = [OCKWeekViewController new];
    controller.view.tag = viewController.view.tag - 1;
    return controller;
}

- (UIViewController *)pageViewController:(UIPageViewController *)pageViewController viewControllerAfterViewController:(UIViewController *)viewController {
    OCKWeekViewController *controller = [OCKWeekViewController new];
    controller.view.tag = viewController.view.tag + 1;
    return (![self selectedDateIsInCurrentWeek]) ? controller : nil;
}


#pragma mark - UITableViewDelegate

- (CGFloat)tableView:(UITableView *)tableView heightForHeaderInSection:(NSInteger)section {
    return HeaderViewHeight;
}

- (UIView *)tableView:(UITableView *)tableView viewForHeaderInSection:(NSInteger)section {
    return _headerView;
}

- (void)tableView:(UITableView *)tableView didSelectRowAtIndexPath:(NSIndexPath *)indexPath {
    OCKCarePlanActivity *selectedActivity = _treatmentEvents[indexPath.row].firstObject.activity;
    
    if (_delegate &&
        [_delegate respondsToSelector:@selector(tableViewDidSelectRowWithTreatment:)]) {
        [_delegate tableViewDidSelectRowWithTreatment:selectedActivity];
    }
    
    [tableView deselectRowAtIndexPath:indexPath animated:NO];
}


#pragma mark - UITableViewDataSource

- (NSInteger)tableView:(UITableView *)tableView numberOfRowsInSection:(NSInteger)section {
    return _treatmentEvents.count;
}

- (UITableViewCell *)tableView:(UITableView *)tableView cellForRowAtIndexPath:(NSIndexPath *)indexPath {
    static NSString *CellIdentifier = @"CareCardCell";
    OCKCareCardTableViewCell *cell = [tableView dequeueReusableCellWithIdentifier:CellIdentifier];
    if (!cell) {
        cell = [[OCKCareCardTableViewCell alloc] initWithStyle:UITableViewCellStyleDefault
                                               reuseIdentifier:CellIdentifier];
    }
    cell.treatmentEvents = _treatmentEvents[indexPath.row];
    cell.delegate = self;
    return cell;

}

@end<|MERGE_RESOLUTION|>--- conflicted
+++ resolved
@@ -154,24 +154,15 @@
     NSDate *endOfWeek = [startOfWeek dateByAddingTimeInterval:interval-1];
     
     NSMutableArray *adherenceValues = [NSMutableArray new];
-    
-    OCKCarePlanDay *today = [[OCKCarePlanDay alloc] initWithDate:[NSDate date] calendar:calendar];
-    
+        
     [_store dailyCompletionStatusWithType:OCKCarePlanActivityTypeIntervention
-<<<<<<< HEAD
-                                 startDay:[[OCKCarePlanDay alloc] initWithDate:startOfWeek calendar:calendar]
-                                   endDay:[[OCKCarePlanDay alloc] initWithDate:endOfWeek calendar:calendar]
-                               usingBlock:^(OCKCarePlanDay * _Nonnull day, NSUInteger completed, NSUInteger total, NSError * _Nonnull error) {
-                                   
-                                   if ([day isLaterThan:today]) {
-                                       [adherenceValues addObject:@(-1)];
-                                   } else if (total == 0) {
-=======
                                  startDate:[[NSDateComponents alloc] initWithDate:startOfWeek calendar:calendar]
                                    endDate:[[NSDateComponents alloc] initWithDate:endOfWeek calendar:calendar]
                                usingBlock:^(NSDateComponents * _Nonnull day, NSUInteger completed, NSUInteger total, NSError * _Nonnull error) {
+                                   
+                                   // TODO: Logic to compare today and set value accordingly.
+                                   
                                    if (total == 0) {
->>>>>>> 34889cce
                                        [adherenceValues addObject:@(1)];
                                    } else {
                                        [adherenceValues addObject:@((float)completed/total)];
