--- conflicted
+++ resolved
@@ -93,14 +93,12 @@
 #pragma mark - Helpers
 
 - (void)fetchTreatmentEvents {
-    /*
     NSError *error;
     _treatmentEvents = [_store treatmentEventsOnDay:_selectedDate error:&error];
     NSAssert(!error, error.localizedDescription);
     
     [self updateHeaderView];
     [self.tableView reloadData];
-     */
 }
 
 - (void)updateHeaderView {
@@ -140,29 +138,20 @@
 
 - (void)careCardCellDidUpdateFrequency:(OCKCareCardTableViewCell *)cell ofTreatmentEvent:(OCKCarePlanEvent *)event {
     // Update the treatment event and mark it as completed.
-<<<<<<< HEAD
     BOOL completed = !(event.state == OCKCareEventStateCompleted);
     
-=======
-    /*
->>>>>>> 8088ecea
     [_store updateTreatmentEvent:event
                        completed:completed
                   completionDate:[NSDate date]
                       completion:^(BOOL success, OCKTreatmentEvent * _Nonnull event, NSError * _Nonnull error) {
                           NSAssert(success, error.localizedDescription);
                       }];
-     */
 }
 
 
 #pragma mark - OCKCarePlanStoreDelegate
 
-<<<<<<< HEAD
-- (void)carePlanStore:(OCKCarePlanStore *)store didReceiveUpdateOfTreatmentEvent:(OCKTreatmentEvent *)event {
-=======
 - (void)carePlanStore:(OCKCarePlanStore *)store didReceiveUpdateOfEvent:(OCKCarePlanEvent *)event {
->>>>>>> 8088ecea
     [self fetchTreatmentEvents];
 }
 
