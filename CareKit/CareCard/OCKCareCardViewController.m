--- conflicted
+++ resolved
@@ -62,13 +62,10 @@
     OCKWeekViewController *_weekViewController;
     NSCalendar *_calendar;
     NSMutableArray *_constraints;
-<<<<<<< HEAD
     NSMutableArray *_sectionTitles;
     NSMutableArray<NSMutableArray <NSMutableArray <OCKCarePlanEvent *> *> *> *_tableViewData;
     NSString *_otherString;
     NSString *_optionalString;
-=======
->>>>>>> 15a9b5bd
     UILabel *_noDataLabel;
 }
 
@@ -124,14 +121,8 @@
     _noDataLabel.textAlignment = NSTextAlignmentCenter;
     _tableView.backgroundView = _noDataLabel;
     
-<<<<<<< HEAD
     self.navigationController.navigationBar.translucent = NO;
     [self.navigationController.navigationBar setBarTintColor:[UIColor colorWithRed:245.0/255.0 green:244.0/255.0 blue:246.0/255.0 alpha:1.0]];
-=======
-    if ([self respondsToSelector:@selector(registerForPreviewingWithDelegate:sourceView:)]) {
-        [self registerForPreviewingWithDelegate:self sourceView:_tableView];
-    }
->>>>>>> 15a9b5bd
 }
 
 - (void)viewDidAppear:(BOOL)animated {
@@ -357,11 +348,8 @@
                           }
                           
                           _noDataLabel.hidden = (_events.count > 0);
-<<<<<<< HEAD
                           [self createGroupedEventDictionaryForEvents:_events];
                           
-=======
->>>>>>> 15a9b5bd
                           [self updateHeaderView];
                           [self updateWeekView];
                           [_tableView reloadData];
