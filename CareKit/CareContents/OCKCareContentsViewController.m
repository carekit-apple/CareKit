/*
 Copyright (c) 2017, Apple Inc. All rights reserved.
 
 Redistribution and use in source and binary forms, with or without modification,
 are permitted provided that the following conditions are met:
 
 1.  Redistributions of source code must retain the above copyright notice, this
 list of conditions and the following disclaimer.
 
 2.  Redistributions in binary form must reproduce the above copyright notice,
 this list of conditions and the following disclaimer in the documentation and/or
 other materials provided with the distribution.
 
 3.  Neither the name of the copyright holder(s) nor the names of any contributors
 may be used to endorse or promote products derived from this software without
 specific prior written permission. No license is granted to the trademarks of
 the copyright holders even if such marks are included in this software.
 
 THIS SOFTWARE IS PROVIDED BY THE COPYRIGHT HOLDERS AND CONTRIBUTORS "AS IS"
 AND ANY EXPRESS OR IMPLIED WARRANTIES, INCLUDING, BUT NOT LIMITED TO, THE
 IMPLIED WARRANTIES OF MERCHANTABILITY AND FITNESS FOR A PARTICULAR PURPOSE
 ARE DISCLAIMED. IN NO EVENT SHALL THE COPYRIGHT OWNER OR CONTRIBUTORS BE LIABLE
 FOR ANY DIRECT, INDIRECT, INCIDENTAL, SPECIAL, EXEMPLARY, OR CONSEQUENTIAL
 DAMAGES (INCLUDING, BUT NOT LIMITED TO, PROCUREMENT OF SUBSTITUTE GOODS OR
 SERVICES; LOSS OF USE, DATA, OR PROFITS; OR BUSINESS INTERRUPTION) HOWEVER
 CAUSED AND ON ANY THEORY OF LIABILITY, WHETHER IN CONTRACT, STRICT LIABILITY,
 OR TORT (INCLUDING NEGLIGENCE OR OTHERWISE) ARISING IN ANY WAY OUT OF THE USE
 OF THIS SOFTWARE, EVEN IF ADVISED OF THE POSSIBILITY OF SUCH DAMAGE.
 */


#import "OCKCareContentsViewController.h"
#import "OCKWeekView.h"
#import "OCKCareCardDetailViewController.h"
#import "OCKWeekViewController.h"
#import "NSDateComponents+CarePlanInternal.h"
#import "OCKHeaderView.h"
#import "OCKCareCardTableViewCell.h"
#import "OCKSymptomTrackerTableViewCell.h"
#import "OCKReadOnlyTableViewCell.h"
#import "OCKWeekLabelsView.h"
#import "OCKCarePlanStore_Internal.h"
#import "OCKHelpers.h"
#import "OCKDefines_Private.h"
#import "OCKGlyph_Internal.h"


#define RedColor() OCKColorFromRGB(0xEF445B);


@interface OCKCareContentsViewController() <OCKWeekViewDelegate, OCKCarePlanStoreDelegate, OCKCareCardCellDelegate, UITableViewDelegate, UITableViewDataSource, UIPageViewControllerDelegate, UIPageViewControllerDataSource, UIViewControllerPreviewingDelegate>

@property (nonatomic) NSDateComponents *selectedDate;

@end


@implementation OCKCareContentsViewController {
    UITableView *_tableView;
    UIRefreshControl *_refreshControl;
    NSMutableArray<NSMutableArray<OCKCarePlanEvent *> *> *_events;
    NSMutableArray *_weekValues;
    OCKHeaderView *_headerView;
    UIPageViewController *_pageViewController;
    OCKWeekViewController *_weekViewController;
    NSCalendar *_calendar;
    NSMutableArray *_constraints;
    NSMutableArray *_sectionTitles;
    NSMutableArray<NSMutableArray <NSMutableArray <OCKCarePlanEvent *> *> *> *_tableViewData;
    NSMutableDictionary *_allEvents;
    
    NSString *_otherString;
    NSString *_optionalString;
    NSString *_readOnlyString;
    BOOL _isGrouped;
    BOOL _isSorted;
}

- (instancetype)init {
    OCKThrowMethodUnavailableException();
    return nil;
}

- (instancetype)initWithCarePlanStore:(OCKCarePlanStore *)store {
    self = [super init];
    if (self) {
        _store = store;
        _calendar = [NSCalendar calendarWithIdentifier:NSCalendarIdentifierGregorian];
        _glyphTintColor = nil;
        _isGrouped = YES;
        _isSorted = YES;
    }
    return self;
}

- (void)viewDidLoad {
    [super viewDidLoad];
    _otherString = OCKLocalizedString(@"ACTIVITY_TYPE_OTHER_SECTION_HEADER", nil);
    _optionalString = OCKLocalizedString(@"ACTIVITY_TYPE_OPTIONAL_SECTION_HEADER", nil);
    _readOnlyString = OCKLocalizedString(@"ACTIVITY_TYPE_READ_ONLY_SECTION_HEADER", nil);
    if (self.optionalSectionHeader && ![self.optionalSectionHeader  isEqual: @""]) {
        _optionalString = _optionalSectionHeader;
    }
    if (self.readOnlySectionHeader && ![self.readOnlySectionHeader  isEqual: @""]) {
        _readOnlyString = _readOnlySectionHeader;
    }
    self.view.backgroundColor = [UIColor groupTableViewBackgroundColor];
    self.store.symptomTrackerUIDelegate = self;
    self.store.careCardUIDelegate = self;
    [self setGlyphTintColor: _glyphTintColor];
    NSDictionary *_initialDictionary = @{ @(OCKCarePlanActivityTypeAssessment): [NSMutableArray new],
                                         @(OCKCarePlanActivityTypeIntervention): [NSMutableArray new],
                                         @(OCKCarePlanActivityTypeReadOnly): [NSMutableArray new] };
    _allEvents = [_initialDictionary mutableCopy];
    
    self.navigationItem.rightBarButtonItem = [[UIBarButtonItem alloc] initWithTitle:OCKLocalizedString(@"TODAY_BUTTON_TITLE", nil)
                                                                              style:UIBarButtonItemStylePlain
                                                                             target:self
                                                                             action:@selector(showToday:)];
    self.navigationItem.rightBarButtonItem.tintColor = self.glyphTintColor;

    _tableView = [[UITableView alloc] initWithFrame:CGRectZero style:UITableViewStyleGrouped];
    _tableView.dataSource = self;
    _tableView.delegate = self;
    [self.view addSubview:_tableView];
    
    [self prepareView];
    self.selectedDate = [NSDateComponents ock_componentsWithDate:[NSDate date] calendar:_calendar];
    _tableView.estimatedRowHeight = 90.0;
    _tableView.rowHeight = UITableViewAutomaticDimension;
    _tableView.tableFooterView = [UIView new];
    _tableView.estimatedSectionHeaderHeight = 0;
    _tableView.estimatedSectionFooterHeight = 0;
    
    _refreshControl = [[UIRefreshControl alloc] init];
    _refreshControl.tintColor = [UIColor grayColor];
    [_refreshControl addTarget:self action:@selector(didActivatePullToRefreshControl:) forControlEvents:UIControlEventValueChanged];
    _tableView.refreshControl = _refreshControl;
    [self updatePullToRefreshControl];
    
    self.navigationController.navigationBar.translucent = NO;
    [self.navigationController.navigationBar setBarTintColor:[UIColor colorWithRed:245.0/255.0 green:244.0/255.0 blue:246.0/255.0 alpha:1.0]];

}

- (void)viewDidAppear:(BOOL)animated {
    [super viewDidAppear:animated];
    NSAssert(self.navigationController, @"OCKCareViewController must be embedded in a navigation controller.");
    _weekViewController.weekView.delegate = self;
}

- (void)showToday:(id)sender {
    self.selectedDate = [NSDateComponents ock_componentsWithDate:[NSDate date] calendar:_calendar];
    if (_tableViewData.count > 0) {
        [_tableView scrollToRowAtIndexPath:[NSIndexPath indexPathForRow:NSNotFound inSection:0] atScrollPosition:UITableViewScrollPositionMiddle animated:YES];
    }
}

- (void)didActivatePullToRefreshControl:(UIRefreshControl *)sender
{
    if (nil == _delegate ||
        ![_delegate respondsToSelector:@selector(careContentsViewController:didActivatePullToRefreshControl:)]) {
        
        return;
    }
    
    [_delegate careContentsViewController:self didActivatePullToRefreshControl:sender];
}

- (void)prepareView {
    if (!_headerView) {
        _headerView = [[OCKHeaderView alloc] initWithFrame:CGRectZero];
        [self.view addSubview:_headerView];
    }
    
    _headerView.tintColor = self.glyphTintColor;
    if (self.glyphType == OCKGlyphTypeCustom) {
        UIImage *glyphImage = [self createCustomImageName:self.customGlyphImageName];
        _headerView.glyphImage = glyphImage;
    }
    _headerView.isCareCard = YES;
    _headerView.glyphType = self.glyphType;
    
    if (!_pageViewController) {
        _pageViewController = [[UIPageViewController alloc] initWithTransitionStyle:UIPageViewControllerTransitionStyleScroll
                                                              navigationOrientation:UIPageViewControllerNavigationOrientationHorizontal
                                                                            options:nil];
        _pageViewController.dataSource = self;
        _pageViewController.delegate = self;
        
        if (!UIAccessibilityIsReduceTransparencyEnabled()) {
            _pageViewController.view.backgroundColor = [UIColor groupTableViewBackgroundColor];
            
            UIBlurEffect *blurEffect = [UIBlurEffect effectWithStyle:UIBlurEffectStyleProminent];
            UIVisualEffectView *blurEffectView = [[UIVisualEffectView alloc] initWithEffect:blurEffect];
            blurEffectView.frame = _pageViewController.view.bounds;
            blurEffectView.autoresizingMask = UIViewAutoresizingFlexibleWidth | UIViewAutoresizingFlexibleHeight;
            [_pageViewController.view insertSubview:blurEffectView atIndex:_pageViewController.view.subviews.count-1];
        }
        else {
            _pageViewController.view.backgroundColor = [UIColor whiteColor];
        }
        
        OCKWeekViewController *weekController = [OCKWeekViewController new];
        weekController.weekView.delegate = _weekViewController.weekView.delegate;
        weekController.weekView.ringTintColor = self.glyphTintColor;
        weekController.weekView.isCareCard = YES;
        weekController.weekView.glyphType = self.glyphType;
        _weekViewController = weekController;
        
        [_pageViewController setViewControllers:@[weekController] direction:UIPageViewControllerNavigationDirectionForward animated:YES completion:nil];
        [self.view addSubview:_pageViewController.view];
    }
    
    _tableView.showsVerticalScrollIndicator = NO;
    
    [self setUpConstraints];
}

- (void)setUpConstraints {
    [NSLayoutConstraint deactivateConstraints:_constraints];
    
    _constraints = [NSMutableArray new];
    
    _tableView.translatesAutoresizingMaskIntoConstraints = NO;
    _pageViewController.view.translatesAutoresizingMaskIntoConstraints = NO;
    _headerView.translatesAutoresizingMaskIntoConstraints = NO;
    
    
    [_constraints addObjectsFromArray:@[
                                        [NSLayoutConstraint constraintWithItem:_pageViewController.view
                                                                     attribute:NSLayoutAttributeTop
                                                                     relatedBy:NSLayoutRelationEqual
                                                                        toItem:self.topLayoutGuide
                                                                     attribute:NSLayoutAttributeBottom
                                                                    multiplier:1.0
                                                                      constant:0.0],
                                        [NSLayoutConstraint constraintWithItem:_pageViewController.view
                                                                     attribute:NSLayoutAttributeBottom
                                                                     relatedBy:NSLayoutRelationEqual
                                                                        toItem:_headerView
                                                                     attribute:NSLayoutAttributeTop
                                                                    multiplier:1.0
                                                                      constant:10.0],
                                        [NSLayoutConstraint constraintWithItem:_pageViewController.view
                                                                     attribute:NSLayoutAttributeLeading
                                                                     relatedBy:NSLayoutRelationEqual
                                                                        toItem:self.view
                                                                     attribute:NSLayoutAttributeLeading
                                                                    multiplier:1.0
                                                                      constant:0.0],
                                        [NSLayoutConstraint constraintWithItem:_pageViewController.view
                                                                     attribute:NSLayoutAttributeTrailing
                                                                     relatedBy:NSLayoutRelationEqual
                                                                        toItem:self.view
                                                                     attribute:NSLayoutAttributeTrailing
                                                                    multiplier:1.0
                                                                      constant:0.0],
                                        [NSLayoutConstraint constraintWithItem:_pageViewController.view
                                                                     attribute:NSLayoutAttributeHeight
                                                                     relatedBy:NSLayoutRelationEqual
                                                                        toItem:nil
                                                                     attribute:NSLayoutAttributeNotAnAttribute
                                                                    multiplier:1.0
                                                                      constant:65.0],
                                        [NSLayoutConstraint constraintWithItem:_headerView
                                                                     attribute:NSLayoutAttributeHeight
                                                                     relatedBy:NSLayoutRelationEqual
                                                                        toItem:nil
                                                                     attribute:NSLayoutAttributeNotAnAttribute
                                                                    multiplier:1.0
                                                                      constant:140.0],
                                        [NSLayoutConstraint constraintWithItem:_headerView
                                                                     attribute:NSLayoutAttributeBottom
                                                                     relatedBy:NSLayoutRelationEqual
                                                                        toItem:_tableView
                                                                     attribute:NSLayoutAttributeTop
                                                                    multiplier:1.0
                                                                      constant:0.0],
                                        [NSLayoutConstraint constraintWithItem:_tableView
                                                                     attribute:NSLayoutAttributeBottom
                                                                     relatedBy:NSLayoutRelationEqual
                                                                        toItem:self.view
                                                                     attribute:NSLayoutAttributeBottom
                                                                    multiplier:1.0
                                                                      constant:0.0],
                                        [NSLayoutConstraint constraintWithItem:_tableView
                                                                     attribute:NSLayoutAttributeLeading
                                                                     relatedBy:NSLayoutRelationEqual
                                                                        toItem:self.view
                                                                     attribute:NSLayoutAttributeLeading
                                                                    multiplier:1.0
                                                                      constant:0.0],
                                        [NSLayoutConstraint constraintWithItem:_tableView
                                                                     attribute:NSLayoutAttributeTrailing
                                                                     relatedBy:NSLayoutRelationEqual
                                                                        toItem:self.view
                                                                     attribute:NSLayoutAttributeTrailing
                                                                    multiplier:1.0
                                                                      constant:0.0],
                                        [NSLayoutConstraint constraintWithItem:_headerView
                                                                     attribute:NSLayoutAttributeLeading
                                                                     relatedBy:NSLayoutRelationEqual
                                                                        toItem:self.view
                                                                     attribute:NSLayoutAttributeLeading
                                                                    multiplier:1.0
                                                                      constant:0.0],
                                        [NSLayoutConstraint constraintWithItem:_headerView
                                                                     attribute:NSLayoutAttributeTrailing
                                                                     relatedBy:NSLayoutRelationEqual
                                                                        toItem:self.view
                                                                     attribute:NSLayoutAttributeTrailing
                                                                    multiplier:1.0
                                                                      constant:0.0]
                                        ]];
    
    [NSLayoutConstraint activateConstraints:_constraints];
}

- (void)setSelectedDate:(NSDateComponents *)selectedDate {
    NSDateComponents *today = [self today];
    _selectedDate = [selectedDate isLaterThan:today] ? today : selectedDate;
    
    _weekViewController.weekView.isToday = [[self today] isEqualToDate:selectedDate];
    _weekViewController.weekView.selectedIndex = self.selectedDate.weekday - 1;
    
    [self fetchEvents];
}

- (void)setGlyphTintColor:(UIColor *)glyphTintColor {
    _glyphTintColor = glyphTintColor;
    if (!_glyphTintColor) {
        _glyphTintColor = [OCKGlyph defaultColorForGlyph:self.glyphType];
    }
    _weekViewController.weekView.tintColor = _glyphTintColor;
    _headerView.tintColor = _glyphTintColor;
    self.navigationItem.rightBarButtonItem.tintColor = _glyphTintColor;
}

- (void)setDelegate:(id<OCKCareContentsViewControllerDelegate>)delegate
{
    _delegate = delegate;
    
    if ([NSOperationQueue currentQueue] != [NSOperationQueue mainQueue]) {
        dispatch_async(dispatch_get_main_queue(), ^{
            [self updatePullToRefreshControl];
        });
    } else {
        [self updatePullToRefreshControl];
    }
}

#pragma mark - Helpers

- (void)fetchEvents {
    dispatch_async(dispatch_get_main_queue(), ^{
        [self fetchEventsOfType:OCKCarePlanActivityTypeIntervention];
        [self fetchEventsOfType:OCKCarePlanActivityTypeAssessment];
        [self fetchEventsOfType:OCKCarePlanActivityTypeReadOnly];
    });
}

- (void)fetchEventsOfType:(OCKCarePlanActivityType)type {
    [self.store eventsOnDate:self.selectedDate
                        type:type
                  completion:^(NSArray<NSArray<OCKCarePlanEvent *> *> *eventsGroupedByActivity, NSError *error) {
                      NSAssert(!error, error.localizedDescription);
                      dispatch_async(dispatch_get_main_queue(), ^{
                          _events = [NSMutableArray new];
                          for (NSArray<OCKCarePlanEvent *> *events in eventsGroupedByActivity) {
                              [_events addObject:[events mutableCopy]];
                          }
                          [_allEvents setObject:_events forKey:@(type)];
                          
                          if (self.delegate &&
                              [self.delegate respondsToSelector:@selector(careContentsViewController:willDisplayEvents:dateComponents:)]) {
                              [self.delegate careContentsViewController:self willDisplayEvents:[_events copy] dateComponents:_selectedDate];
                          }
                          [self createGroupedEventDictionaryForEvents];
                          if (type == OCKCarePlanActivityTypeIntervention || type == OCKCarePlanActivityTypeAssessment) {
                              [self updateHeaderView];
                              [self updateWeekView];
                          }
                          [_tableView reloadData];
                      });
                  }];

}

- (void)updateHeaderView {
    _headerView.date = [NSDateFormatter localizedStringFromDate:[_calendar dateFromComponents:self.selectedDate]
                                                      dateStyle:NSDateFormatterLongStyle
                                                      timeStyle:NSDateFormatterNoStyle];
    NSMutableArray *values = [NSMutableArray new];
    __block NSUInteger completedEvents;
    __block NSUInteger totalEvents;
    
    __weak __typeof__(self) weakSelf = self;
    
    [self.store dailyCompletionStatusWithType:OCKCarePlanActivityTypeIntervention
                                    startDate:self.selectedDate
                                      endDate:self.selectedDate
                                      handler:^(NSDateComponents *date, NSUInteger completedInterventionEvents, NSUInteger totalInterventionEvents) {
                                          
                                          completedEvents = completedInterventionEvents;
                                          totalEvents = totalInterventionEvents;
                                          
                                      } completion:^(BOOL completed, NSError *error) {
                                          NSAssert(!error, error.localizedDescription);
                                          dispatch_async(dispatch_get_main_queue(), ^{
                                              __typeof__(self) strongSelf = weakSelf;
                                              [strongSelf.store dailyCompletionStatusWithType:OCKCarePlanActivityTypeAssessment
                                                                                    startDate:strongSelf.selectedDate
                                                                                      endDate:strongSelf.selectedDate
                                                                                      handler:^(NSDateComponents *date, NSUInteger completedAssessmentEvents, NSUInteger totalAssessmentEvents) {
                                                                                          completedEvents = completedEvents + completedAssessmentEvents;
                                                                                          totalEvents = totalEvents + totalAssessmentEvents;
                                                                                          if (totalEvents == 0) {
                                                                                              [values addObject:@(1)];
                                                                                          } else {
                                                                                              [values addObject:@((float)completedEvents/totalEvents)];
                                                                                          }
                                                                                          
                                                                                      } completion:^(BOOL completed, NSError *error) {
                                                                                          NSAssert(!error, error.localizedDescription);
                                                                                          dispatch_async(dispatch_get_main_queue(), ^{
                                                                                              NSInteger selectedIndex = _weekViewController.weekView.selectedIndex;
                                                                                              [_weekValues replaceObjectAtIndex:selectedIndex withObject:values.firstObject];
                                                                                              _weekViewController.weekView.values = _weekValues;
                                                                                              _headerView.value = [values.firstObject doubleValue];
                                                                                          });
                                                                                      }];
                                          });
                                      }];
}

- (void)updateWeekView {
    NSDate *selectedDate = [_calendar dateFromComponents:self.selectedDate];
    NSDate *startOfWeek;
    NSTimeInterval interval;
    [_calendar rangeOfUnit:NSCalendarUnitWeekOfMonth
                 startDate:&startOfWeek
                  interval:&interval
                   forDate:selectedDate];
    NSDate *endOfWeek = [startOfWeek dateByAddingTimeInterval:interval-1];
    
    NSMutableArray *values = [NSMutableArray new];
    NSMutableArray *interventionCompleted = [NSMutableArray new];
    NSMutableArray *interventionTotal = [NSMutableArray new];
    NSMutableArray *assessmentCompleted = [NSMutableArray new];
    NSMutableArray *assessmentTotal = [NSMutableArray new];
    __weak __typeof__(self) weakSelf = self;
    [self.store dailyCompletionStatusWithType:OCKCarePlanActivityTypeIntervention
                                    startDate:[NSDateComponents ock_componentsWithDate:startOfWeek calendar:_calendar]
                                      endDate:[NSDateComponents ock_componentsWithDate:endOfWeek calendar:_calendar]
                                      handler:^(NSDateComponents *date, NSUInteger completedEvents, NSUInteger totalEvents) {
                                          [interventionCompleted addObject:@((float)completedEvents)];
                                          [interventionTotal addObject:@((float)totalEvents)];
                                      } completion:^(BOOL completed, NSError *error) {
                                          NSAssert(!error, error.localizedDescription);
                                          dispatch_async(dispatch_get_main_queue(), ^{
                                              __typeof__(self) strongSelf = weakSelf;
                                              [strongSelf.store dailyCompletionStatusWithType:OCKCarePlanActivityTypeAssessment
                                                                                    startDate:[NSDateComponents ock_componentsWithDate:startOfWeek calendar:_calendar]
                                                                                      endDate:[NSDateComponents ock_componentsWithDate:endOfWeek calendar:_calendar]
                                                                                      handler:^(NSDateComponents *date, NSUInteger completedEvents, NSUInteger totalEvents) {
                                                                                          [assessmentCompleted addObject:@((float)completedEvents)];
                                                                                          [assessmentTotal addObject:@((float)totalEvents)];
                                                                                      } completion:^(BOOL completed, NSError *error) {
                                                                                          NSAssert(!error, error.localizedDescription);
                                                                                          dispatch_async(dispatch_get_main_queue(), ^{
                                                                                              for (int i = 0; i<7; i++) {
                                                                                                  if (([interventionTotal[i] floatValue] + [assessmentTotal[i] floatValue]) == 0) {
                                                                                                      [values addObject:@(1)];
                                                                                                  } else {
                                                                                                      float completed = [interventionCompleted[i] floatValue] + [assessmentCompleted[i] floatValue];
                                                                                                      float total = [interventionTotal[i] floatValue] + [assessmentTotal[i] floatValue];
                                                                                                      [values addObject:@(completed/total)];
                                                                                                  }
                                                                                              }
                                                                                              _weekViewController.weekView.values = values;
                                                                                              _weekValues = [values mutableCopy];
                                                                                          });
                                                                                      }];
                                          });
                                      }];
}

- (void)updatePullToRefreshControl
{
    if (nil != _delegate &&
        [_delegate respondsToSelector:@selector(shouldEnablePullToRefreshInCareContentsViewController:)] &&
        [_delegate shouldEnablePullToRefreshInCareContentsViewController:self]) {
        
        _tableView.refreshControl = _refreshControl;
    } else {
        [_tableView.refreshControl endRefreshing];
        _tableView.refreshControl = nil;
    }
}

- (UIImage *)createCustomImageName:(NSString*)customImageName {
    UIImage *customImageToReturn;
    if (customImageName != nil) {
        NSBundle *bundle = [NSBundle mainBundle];
        customImageToReturn = [UIImage imageNamed: customImageName inBundle:bundle compatibleWithTraitCollection:nil];
    } else {
        OCKGlyphType defaultGlyph = OCKGlyphTypeHeart;
        customImageToReturn = [[OCKGlyph glyphImageForType:defaultGlyph] imageWithRenderingMode:UIImageRenderingModeAlwaysTemplate];
    }
    return customImageToReturn;
}

- (NSDateComponents *)dateFromSelectedIndex:(NSInteger)index {
    NSDateComponents *newComponents = [NSDateComponents new];
    newComponents.year = self.selectedDate.year;
    newComponents.month = self.selectedDate.month;
    newComponents.weekOfMonth = self.selectedDate.weekOfMonth;
    newComponents.weekday = index + 1;
    
    NSDate *newDate = [_calendar dateFromComponents:newComponents];
    return [NSDateComponents ock_componentsWithDate:newDate calendar:_calendar];
}

- (NSDateComponents *)today {
    return [NSDateComponents ock_componentsWithDate:[NSDate date] calendar:_calendar];
}

- (void)createGroupedEventDictionaryForEvents {
    
    NSArray<OCKCarePlanEvent *> *interventions = _allEvents[@(OCKCarePlanActivityTypeIntervention)];
    NSArray<OCKCarePlanEvent *> *assessments = _allEvents[@(OCKCarePlanActivityTypeAssessment)];
    NSArray<OCKCarePlanEvent *> *readOnly = _allEvents[@(OCKCarePlanActivityTypeReadOnly)];
    
    NSMutableArray *interventionGroupIdentifiers = [[NSMutableArray alloc] init];
    NSMutableArray *assessmentGroupIdentifiers = [[NSMutableArray alloc] init];
    
    NSArray<NSArray<OCKCarePlanEvent *> *> *events = [NSArray arrayWithArray:[interventions arrayByAddingObjectsFromArray:[assessments arrayByAddingObjectsFromArray:readOnly]]];
    NSMutableDictionary *groupedEvents = [NSMutableDictionary new];
    NSMutableArray *groupArray = [NSMutableArray new];
    
    for (NSArray<OCKCarePlanEvent *> *activityEvents in events) {
        OCKCarePlanEvent *firstEvent = activityEvents.firstObject;
<<<<<<< HEAD
        NSString *visualGroupIdentifier = firstEvent.activity.visualGroupIdentifier ? firstEvent.activity.visualGroupIdentifier : _otherString;
=======
        
        if (firstEvent.activity.groupIdentifier && firstEvent.activity.type == OCKCarePlanActivityTypeIntervention) {
            if (![interventionGroupIdentifiers containsObject:firstEvent.activity.groupIdentifier]) {
                [interventionGroupIdentifiers addObject:firstEvent.activity.groupIdentifier];
            }
        }
        
        if (firstEvent.activity.groupIdentifier && firstEvent.activity.type == OCKCarePlanActivityTypeAssessment) {
            if (![assessmentGroupIdentifiers containsObject:firstEvent.activity.groupIdentifier]) {
                [assessmentGroupIdentifiers addObject:firstEvent.activity.groupIdentifier];
            }
        }
        
        NSString *groupIdentifier = firstEvent.activity.groupIdentifier ? firstEvent.activity.groupIdentifier : _otherString;
>>>>>>> a2372873
        
        if (firstEvent.activity.optional) {
            visualGroupIdentifier = firstEvent.activity.type == OCKCarePlanActivityTypeReadOnly ? _readOnlyString : _optionalString;
        }
        
<<<<<<< HEAD
        if (groupedEvents[visualGroupIdentifier]) {
            NSMutableArray<NSArray *> *objects = [groupedEvents[visualGroupIdentifier] mutableCopy];
=======
        if (!_isGrouped) {
            // Force only one grouping
            groupIdentifier = _otherString;
        }
        
        if (groupedEvents[groupIdentifier]) {
            NSMutableArray<NSArray *> *objects = [groupedEvents[groupIdentifier] mutableCopy];
>>>>>>> a2372873
            [objects addObject:activityEvents];
            groupedEvents[visualGroupIdentifier] = objects;
        } else {
            NSMutableArray<NSArray *> *objects = [activityEvents mutableCopy];
<<<<<<< HEAD
            groupedEvents[visualGroupIdentifier] = @[objects];
=======
            groupedEvents[groupIdentifier] = @[objects];
            [groupArray addObject:groupIdentifier];
>>>>>>> a2372873
        }
    }
    
    if (_isGrouped && _isSorted) {
        
        NSMutableArray *sortedKeys = [[groupedEvents.allKeys sortedArrayUsingSelector:@selector(compare:)] mutableCopy];
        
        for (NSString *groupIdentifier in interventionGroupIdentifiers) {
            if ([sortedKeys containsObject:groupIdentifier]) {
                [sortedKeys removeObject:groupIdentifier];
                [sortedKeys addObject:groupIdentifier];
            }
        }
        
        for (NSString *groupIdentifier in assessmentGroupIdentifiers) {
            if ([sortedKeys containsObject:groupIdentifier]) {
                [sortedKeys removeObject:groupIdentifier];
                [sortedKeys addObject:groupIdentifier];
            }
        }
        
        if ([sortedKeys containsObject:_otherString]) {
            [sortedKeys removeObject:_otherString];
            [sortedKeys addObject:_otherString];
        }
        
        if ([sortedKeys containsObject:_optionalString]) {
            [sortedKeys removeObject:_optionalString];
            [sortedKeys addObject:_optionalString];
        }
        
        if ([sortedKeys containsObject:_readOnlyString]) {
            [sortedKeys removeObject:_readOnlyString];
            [sortedKeys addObject:_readOnlyString];
        }
        
        _sectionTitles = [sortedKeys copy];
        
    } else {
        
        _sectionTitles = [groupArray mutableCopy];
        
    }
    
    NSMutableArray *array = [NSMutableArray new];
    for (NSString *key in _sectionTitles) {
        NSMutableArray *groupArray = [NSMutableArray new];
        NSArray *groupedEventsArray = groupedEvents[key];
        
        if (_isSorted) {
            
            NSMutableDictionary *activitiesDictionary = [NSMutableDictionary new];
            for (NSArray<OCKCarePlanEvent *> *events in groupedEventsArray) {
                NSString *activityTitle = events.firstObject.activity.title;
                activitiesDictionary[activityTitle] = events;
            }
            
            NSArray *sortedActivitiesKeys = [activitiesDictionary.allKeys sortedArrayUsingSelector:@selector(compare:)];
            for (NSString *activityKey in sortedActivitiesKeys) {
                [groupArray addObject:activitiesDictionary[activityKey]];
            }
            [array addObject:groupArray];
            
        } else {
            
            [array addObject:[groupedEventsArray mutableCopy]];
            
        }
    }
    _tableViewData = [array mutableCopy];
}


#pragma mark - OCKWeekViewDelegate

- (void)weekViewSelectionDidChange:(UIView *)weekView {
    OCKWeekView *currentWeekView = (OCKWeekView *)weekView;
    NSDateComponents *selectedDate = [self dateFromSelectedIndex:currentWeekView.selectedIndex];
    self.selectedDate = selectedDate;
}

- (BOOL)weekViewCanSelectDayAtIndex:(NSUInteger)index {
    NSDateComponents *today = [self today];
    NSDateComponents *selectedDate = [self dateFromSelectedIndex:index];
    return ![selectedDate isLaterThan:today];
}

#pragma mark - OCKCarePlanStoreDelegate

- (void)carePlanStore:(OCKCarePlanStore *)store didReceiveUpdateOfEvent:(OCKCarePlanEvent *)event {
    for (int i = 0; i < _tableViewData.count; i++) {
        NSMutableArray<NSMutableArray <OCKCarePlanEvent *> *> *groupedEvents = _tableViewData[i];
        
        for (int j = 0; j < groupedEvents.count; j++) {
            NSMutableArray<OCKCarePlanEvent *> *events = groupedEvents[j];
            
            if ([events.firstObject.activity.identifier isEqualToString:event.activity.identifier]) {
                if (events[event.occurrenceIndexOfDay].numberOfDaysSinceStart == event.numberOfDaysSinceStart) {
                    [events replaceObjectAtIndex:event.occurrenceIndexOfDay withObject:event];
                    _tableViewData[i][j] = events;
                    [self updateHeaderView];
                    
                    NSIndexPath *indexPath = [NSIndexPath indexPathForRow:j inSection:i];
                    OCKCarePlanActivityType type = _tableViewData[indexPath.section][indexPath.row].firstObject.activity.type;
                    if ( type == OCKCarePlanActivityTypeIntervention) {
                        OCKCareCardTableViewCell *cell = [_tableView cellForRowAtIndexPath:indexPath];
                        cell.interventionEvents = events;
                    } else if (type == OCKCarePlanActivityTypeAssessment) {
                        OCKSymptomTrackerTableViewCell *cell = [_tableView cellForRowAtIndexPath:indexPath];
                        cell.assessmentEvent = events.firstObject;
                    }
                }
                break;
            }
        }
    }
    
    if ([event.date isInSameWeekAsDate: self.selectedDate]) {
        [self updateWeekView];
    }
}

- (void)carePlanStoreActivityListDidChange:(OCKCarePlanStore *)store {
    [self fetchEvents];
}


#pragma mark - UIPageViewControllerDelegate

- (void)pageViewController:(UIPageViewController *)pageViewController didFinishAnimating:(BOOL)finished previousViewControllers:(NSArray<UIViewController *> *)previousViewControllers transitionCompleted:(BOOL)completed {
    if (completed) {
        OCKWeekViewController *controller = (OCKWeekViewController *)pageViewController.viewControllers.firstObject;
        controller.weekView.delegate = _weekViewController.weekView.delegate;
        
        NSDateComponents *components = [NSDateComponents new];
        components.day = (controller.weekIndex > _weekViewController.weekIndex) ? 7 : -7;
        NSDate *newDate = [_calendar dateByAddingComponents:components toDate:[_calendar dateFromComponents:self.selectedDate] options:0];
        
        _weekViewController = controller;
        self.selectedDate = [NSDateComponents ock_componentsWithDate:newDate calendar:_calendar];
    }
}


#pragma mark - UIPageViewControllerDataSource

- (UIViewController *)pageViewController:(UIPageViewController *)pageViewController viewControllerBeforeViewController:(UIViewController *)viewController {
    OCKWeekViewController *controller = [OCKWeekViewController new];
    controller.weekIndex = ((OCKWeekViewController *)viewController).weekIndex - 1;
    controller.weekView.tintColor = self.glyphTintColor;
    controller.weekView.isCareCard = YES;
    controller.weekView.glyphType = self.glyphType;
    return controller;
}

- (UIViewController *)pageViewController:(UIPageViewController *)pageViewController viewControllerAfterViewController:(UIViewController *)viewController {
    OCKWeekViewController *controller = [OCKWeekViewController new];
    controller.weekIndex = ((OCKWeekViewController *)viewController).weekIndex + 1;
    controller.weekView.tintColor = self.glyphTintColor;
    controller.weekView.isCareCard = YES;
    controller.weekView.glyphType = self.glyphType;
    return (![self.selectedDate isInSameWeekAsDate:[self today]]) ? controller : nil;
}


#pragma mark - UITableViewDelegate

- (NSString *)tableView:(UITableView *)tableView titleForHeaderInSection:(NSInteger)section {
    NSString *sectionTitle = _sectionTitles[section];
    if ([sectionTitle isEqualToString:_otherString] && (_sectionTitles.count == 1 || (_sectionTitles.count == 2 && [_sectionTitles containsObject:_optionalString]))) {
        sectionTitle = @"";
    }
    return sectionTitle;
}

- (void)tableView:(UITableView *)tableView didSelectRowAtIndexPath:(NSIndexPath *)indexPath {
    OCKCarePlanEvent *selectedEvent = _tableViewData[indexPath.section][indexPath.row].firstObject;
    _lastSelectedEvent = selectedEvent;
    _lastSelectedActivity = selectedEvent.activity;
    
    OCKCarePlanActivityType type = selectedEvent.activity.type;
    
    if (type == OCKCarePlanActivityTypeAssessment) {
        if (_delegate &&
            [_delegate respondsToSelector:@selector(careContentsViewController:didSelectRowWithAssessmentEvent:)]) {
            [_delegate careContentsViewController:self didSelectRowWithAssessmentEvent:selectedEvent];
        }
    }
    else if (type == OCKCarePlanActivityTypeReadOnly) {
        if ([self delegateCustomizesRowReadOnlySelection]) {
            [self.delegate careContentsViewController:self didSelectRowWithReadOnlyActivity:selectedEvent.activity];
        } else {
            [self.navigationController pushViewController:[self detailViewControllerForActivity:selectedEvent.activity] animated:YES];
        }
    }
    
    [tableView deselectRowAtIndexPath:indexPath animated:NO];
}

- (BOOL)tableView:(UITableView *)tableView shouldHighlightRowAtIndexPath:(NSIndexPath *)indexPath {
    if (_tableViewData[indexPath.section][indexPath.row].firstObject.activity.type == OCKCarePlanActivityTypeIntervention) {
        return NO;
    } else {
        return YES;
    }
}


#pragma mark - UITableViewDataSource

- (NSInteger)numberOfSectionsInTableView:(UITableView *)tableView {
    return _tableViewData.count;
}

- (NSInteger)tableView:(UITableView *)tableView numberOfRowsInSection:(NSInteger)section {
    return _tableViewData[section].count;
}

- (UITableViewCell *)tableView:(UITableView *)tableView cellForRowAtIndexPath:(NSIndexPath *)indexPath {
    NSArray <OCKCarePlanEvent *> *events = _tableViewData[indexPath.section][indexPath.row];
    
    OCKCarePlanEvent *event = events.firstObject;
    OCKCarePlanActivity *activity = event.activity;
    OCKCarePlanActivityType type = activity.type;
    
    if (type == OCKCarePlanActivityTypeAssessment) {
        
        static NSString *CellIdentifier = @"SymptomTrackerCell";
        OCKSymptomTrackerTableViewCell *cell = [tableView dequeueReusableCellWithIdentifier:CellIdentifier];
        if (!cell) {
            cell = [[OCKSymptomTrackerTableViewCell alloc] initWithStyle:UITableViewCellStyleDefault
                                                         reuseIdentifier:CellIdentifier];
        }
        
        cell.assessmentEvent = event;
        
        return cell;
    }
    else if (type == OCKCarePlanActivityTypeReadOnly) {
        
        static NSString *CellIdentifier = @"ReadOnlyCell";
        OCKReadOnlyTableViewCell *cell = [tableView dequeueReusableCellWithIdentifier:CellIdentifier];
        if (!cell) {
            cell = [[OCKReadOnlyTableViewCell alloc] initWithStyle:UITableViewCellStyleDefault
                                                   reuseIdentifier:CellIdentifier];
        }
        
        cell.readOnlyEvent = event;

        return cell;
    }
    else {
        
        static NSString *CellIdentifier = @"CareCardCell";
        OCKCareCardTableViewCell *cell = [tableView dequeueReusableCellWithIdentifier:CellIdentifier];
        if (!cell) {
            cell = [[OCKCareCardTableViewCell alloc] initWithStyle:UITableViewCellStyleDefault
                                                   reuseIdentifier:CellIdentifier];
        }
        
        cell.interventionEvents = events;
        cell.delegate = self;
        
        return cell;
    }
    
    return nil;
}

- (UIViewController *)detailViewControllerForActivity:(OCKCarePlanActivity *)activity {
    OCKCareCardDetailViewController *detailViewController = [[OCKCareCardDetailViewController alloc] initWithIntervention:activity];
    return detailViewController;
}

- (OCKCarePlanActivity *)activityForIndexPath:(NSIndexPath *)indexPath {
    return _tableViewData[indexPath.section][indexPath.row].firstObject.activity;
}

- (BOOL)delegateCustomizesRowSelection {
    return self.delegate && [self.delegate respondsToSelector:@selector(careContentsViewController:didSelectRowWithInterventionActivity:)];
}

- (BOOL)delegateCustomizesRowReadOnlySelection {
    return self.delegate && [self.delegate respondsToSelector:@selector(careContentsViewController:didSelectRowWithReadOnlyActivity:)];
}


#pragma mark - OCKCareCardCellDelegate

- (void)careCardTableViewCell:(OCKCareCardTableViewCell *)cell didUpdateFrequencyofInterventionEvent:(OCKCarePlanEvent *)event {
    _lastSelectedEvent = event;
    _lastSelectedActivity = event.activity;
    
    if (self.delegate &&
        [self.delegate respondsToSelector:@selector(careContentsViewController:didSelectButtonWithInterventionEvent:)]) {
        [self.delegate careContentsViewController:self didSelectButtonWithInterventionEvent:event];
    }
    
    BOOL shouldHandleEventCompletion = YES;
    if (self.delegate &&
        [self.delegate respondsToSelector:@selector(careContentsViewController:shouldHandleEventCompletionForInterventionActivity:)]) {
        shouldHandleEventCompletion = [self.delegate careContentsViewController:self shouldHandleEventCompletionForInterventionActivity:event.activity];
    }
    
    if (shouldHandleEventCompletion) {
        OCKCarePlanEventState state = (event.state == OCKCarePlanEventStateCompleted) ? OCKCarePlanEventStateNotCompleted : OCKCarePlanEventStateCompleted;
        
        [self.store updateEvent:event
                     withResult:nil
                          state:state
                     completion:^(BOOL success, OCKCarePlanEvent * _Nonnull event, NSError * _Nonnull error) {
                         NSAssert(success, error.localizedDescription);
                         dispatch_async(dispatch_get_main_queue(), ^{
                             NSMutableArray *events = [cell.interventionEvents mutableCopy];
                             [events replaceObjectAtIndex:event.occurrenceIndexOfDay withObject:event];
                             cell.interventionEvents = events;
                         });
                     }];
    }
}

- (void)careCardTableViewCell:(OCKCareCardTableViewCell *)cell didSelectInterventionActivity:(OCKCarePlanActivity *)activity {
    NSIndexPath *indexPath = [_tableView indexPathForCell:cell];
    OCKCarePlanActivity *selectedActivity = [self activityForIndexPath:indexPath];
    
    _lastSelectedEvent = nil;
    _lastSelectedActivity = selectedActivity;
    
    if ([self delegateCustomizesRowSelection]) {
        [self.delegate careContentsViewController:self didSelectRowWithInterventionActivity:selectedActivity];
    } else {
        [self.navigationController pushViewController:[self detailViewControllerForActivity:selectedActivity] animated:YES];
    }
}


#pragma mark - UIViewControllerPreviewingDelegate

- (UIViewController *)previewingContext:(id <UIViewControllerPreviewing>)previewingContext viewControllerForLocation:(CGPoint)location {
    NSIndexPath *indexPath = [_tableView indexPathForRowAtPoint:location];
    CGRect headerFrame = [_tableView headerViewForSection:0].frame;
    
    if (indexPath &&
        !CGRectContainsPoint(headerFrame, location) &&
        ![self delegateCustomizesRowSelection]) {
        CGRect cellFrame = [_tableView cellForRowAtIndexPath:indexPath].frame;
        previewingContext.sourceRect = cellFrame;
        return [self detailViewControllerForActivity:[self activityForIndexPath:indexPath]];
    }
    
    return nil;
}

- (void)previewingContext:(id <UIViewControllerPreviewing>)previewingContext commitViewController:(UIViewController *)viewControllerToCommit {
    [self.navigationController pushViewController:viewControllerToCommit animated:YES];
}

@end<|MERGE_RESOLUTION|>--- conflicted
+++ resolved
@@ -541,51 +541,39 @@
     
     for (NSArray<OCKCarePlanEvent *> *activityEvents in events) {
         OCKCarePlanEvent *firstEvent = activityEvents.firstObject;
-<<<<<<< HEAD
+        
+        if (firstEvent.activity.visualGroupIdentifier && firstEvent.activity.type == OCKCarePlanActivityTypeIntervention) {
+            if (![interventionGroupIdentifiers containsObject:firstEvent.activity.visualGroupIdentifier]) {
+                [interventionGroupIdentifiers addObject:firstEvent.activity.visualGroupIdentifier];
+            }
+        }
+        
+        if (firstEvent.activity.visualGroupIdentifier && firstEvent.activity.type == OCKCarePlanActivityTypeAssessment) {
+            if (![assessmentGroupIdentifiers containsObject:firstEvent.activity.visualGroupIdentifier]) {
+                [assessmentGroupIdentifiers addObject:firstEvent.activity.visualGroupIdentifier];
+            }
+        }
+        
         NSString *visualGroupIdentifier = firstEvent.activity.visualGroupIdentifier ? firstEvent.activity.visualGroupIdentifier : _otherString;
-=======
-        
-        if (firstEvent.activity.groupIdentifier && firstEvent.activity.type == OCKCarePlanActivityTypeIntervention) {
-            if (![interventionGroupIdentifiers containsObject:firstEvent.activity.groupIdentifier]) {
-                [interventionGroupIdentifiers addObject:firstEvent.activity.groupIdentifier];
-            }
-        }
-        
-        if (firstEvent.activity.groupIdentifier && firstEvent.activity.type == OCKCarePlanActivityTypeAssessment) {
-            if (![assessmentGroupIdentifiers containsObject:firstEvent.activity.groupIdentifier]) {
-                [assessmentGroupIdentifiers addObject:firstEvent.activity.groupIdentifier];
-            }
-        }
-        
-        NSString *groupIdentifier = firstEvent.activity.groupIdentifier ? firstEvent.activity.groupIdentifier : _otherString;
->>>>>>> a2372873
         
         if (firstEvent.activity.optional) {
             visualGroupIdentifier = firstEvent.activity.type == OCKCarePlanActivityTypeReadOnly ? _readOnlyString : _optionalString;
         }
         
-<<<<<<< HEAD
+        if (!_isGrouped) {
+            // Force only one grouping
+            visualGroupIdentifier = _otherString;
+        }
+        
         if (groupedEvents[visualGroupIdentifier]) {
             NSMutableArray<NSArray *> *objects = [groupedEvents[visualGroupIdentifier] mutableCopy];
-=======
-        if (!_isGrouped) {
-            // Force only one grouping
-            groupIdentifier = _otherString;
-        }
-        
-        if (groupedEvents[groupIdentifier]) {
-            NSMutableArray<NSArray *> *objects = [groupedEvents[groupIdentifier] mutableCopy];
->>>>>>> a2372873
             [objects addObject:activityEvents];
             groupedEvents[visualGroupIdentifier] = objects;
         } else {
             NSMutableArray<NSArray *> *objects = [activityEvents mutableCopy];
-<<<<<<< HEAD
             groupedEvents[visualGroupIdentifier] = @[objects];
-=======
-            groupedEvents[groupIdentifier] = @[objects];
-            [groupArray addObject:groupIdentifier];
->>>>>>> a2372873
+            [groupArray addObject:visualGroupIdentifier];
+
         }
     }
     
