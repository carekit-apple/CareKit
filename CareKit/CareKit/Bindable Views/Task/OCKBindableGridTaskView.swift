--- conflicted
+++ resolved
@@ -33,11 +33,7 @@
 import UIKit
 
 internal class OCKBindableGridTaskView<Task: Equatable & OCKTaskConvertible, Outcome: Equatable & OCKOutcomeConvertible>:
-<<<<<<< HEAD
 OCKGridTaskView, OCKBindable, UICollectionViewDataSource {
-=======
-OCKTaskGridView, OCKBindable, UICollectionViewDataSource {
->>>>>>> 1e90a7cb
     private var model: Model?
 
     private let scheduleFormatter = OCKScheduleFormatter<Task, Outcome>()
