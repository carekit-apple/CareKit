/*
 Copyright (c) 2016, Apple Inc. All rights reserved.
<<<<<<< HEAD
 Copyright (c) 2016, Troy Tsubota. All rights reserved.
=======
 Copyright (c) 2016, Erik Hornberger. All rights reserved.
>>>>>>> 50c48742
 
 Redistribution and use in source and binary forms, with or without modification,
 are permitted provided that the following conditions are met:
 
 1.  Redistributions of source code must retain the above copyright notice, this
 list of conditions and the following disclaimer.
 
 2.  Redistributions in binary form must reproduce the above copyright notice,
 this list of conditions and the following disclaimer in the documentation and/or
 other materials provided with the distribution.
 
 3.  Neither the name of the copyright holder(s) nor the names of any contributors
 may be used to endorse or promote products derived from this software without
 specific prior written permission. No license is granted to the trademarks of
 the copyright holders even if such marks are included in this software.
 
 THIS SOFTWARE IS PROVIDED BY THE COPYRIGHT HOLDERS AND CONTRIBUTORS "AS IS"
 AND ANY EXPRESS OR IMPLIED WARRANTIES, INCLUDING, BUT NOT LIMITED TO, THE
 IMPLIED WARRANTIES OF MERCHANTABILITY AND FITNESS FOR A PARTICULAR PURPOSE
 ARE DISCLAIMED. IN NO EVENT SHALL THE COPYRIGHT OWNER OR CONTRIBUTORS BE LIABLE
 FOR ANY DIRECT, INDIRECT, INCIDENTAL, SPECIAL, EXEMPLARY, OR CONSEQUENTIAL
 DAMAGES (INCLUDING, BUT NOT LIMITED TO, PROCUREMENT OF SUBSTITUTE GOODS OR
 SERVICES; LOSS OF USE, DATA, OR PROFITS; OR BUSINESS INTERRUPTION) HOWEVER
 CAUSED AND ON ANY THEORY OF LIABILITY, WHETHER IN CONTRACT, STRICT LIABILITY,
 OR TORT (INCLUDING NEGLIGENCE OR OTHERWISE) ARISING IN ANY WAY OUT OF THE USE
 OF THIS SOFTWARE, EVEN IF ADVISED OF THE POSSIBILITY OF SUCH DAMAGE.
 */


#import "OCKSymptomTrackerViewController.h"
#import "OCKWeekViewController.h"
#import "OCKSymptomTrackerWeekView.h"
#import "NSDateComponents+CarePlanInternal.h"
#import "OCKSymptomTrackerTableViewHeader.h"
#import "OCKSymptomTrackerTableViewCell.h"
#import "OCKHeartView.h"
#import "OCKWeekLabelsView.h"
#import "OCKCarePlanStore_Internal.h"
#import "OCKHelpers.h"
#import "OCKDefines_Private.h"


@interface OCKSymptomTrackerViewController() <OCKWeekViewDelegate, OCKCarePlanStoreDelegate, UITableViewDelegate, UITableViewDataSource, UIPageViewControllerDelegate, UIPageViewControllerDataSource>

@property (nonatomic) NSDateComponents *selectedDate;

@end


@implementation OCKSymptomTrackerViewController {
    NSMutableArray<OCKCarePlanEvent *> *_events;
    NSMutableArray *_weekValues;
    OCKSymptomTrackerTableViewHeader *_headerView;
    UIPageViewController *_pageViewController;
    OCKWeekViewController *_weekViewController;
    NSCalendar *_calendar;
    NSMutableArray *_constraints;
}

- (instancetype)init {
    self = [self initWithCarePlanStore:nil];
    return self;
}

- (instancetype)initWithCoder:(NSCoder *)aDecoder {
    self = [super initWithCoder:aDecoder];
    if (self) {
        _store = [OCKCarePlanStore defaultStore];
        [self symptomTrackerSetup];
    }
    return self;
}

- (instancetype)initWithCarePlanStore:(OCKCarePlanStore *)store {
    self = [super init];
    if (self) {
        if (store != nil) {
            _store = store;
        } else {
            _store = OCKCarePlanStore.defaultStore;
        }
        [self symptomTrackerSetup];
    }
    return self;
}

- (void)viewDidLoad {
    [super viewDidLoad];
    
    _store.symptomTrackerUIDelegate = self;
    
    self.navigationItem.rightBarButtonItem = [[UIBarButtonItem alloc] initWithTitle:OCKLocalizedString(@"TODAY_BUTTON_TITLE", nil)
                                                                              style:UIBarButtonItemStylePlain
                                                                             target:self
                                                                             action:@selector(showToday:)];
    self.navigationItem.rightBarButtonItem.tintColor = self.progressRingTintColor;
    
    _tableView = [[UITableView alloc] initWithFrame:CGRectZero style:UITableViewStylePlain];
    _tableView.dataSource = self;
    _tableView.delegate = self;
    [self.view addSubview:_tableView];
    
    [self prepareView];
    
    self.selectedDate = [NSDateComponents ock_componentsWithDate:[NSDate date] calendar:_calendar];
    
    _tableView.estimatedRowHeight = 90.0;
    _tableView.rowHeight = UITableViewAutomaticDimension;
    _tableView.estimatedSectionHeaderHeight = 100;
    _tableView.sectionHeaderHeight = UITableViewAutomaticDimension;
}

- (void)viewDidAppear:(BOOL)animated {
    [super viewDidAppear:animated];
    
    NSAssert(self.navigationController, @"OCKSymptomTrackerViewController must be embedded in a navigation controller.");
    _weekViewController.symptomTrackerWeekView.delegate = self;
}

- (void)showToday:(id)sender {
    self.selectedDate = [NSDateComponents ock_componentsWithDate:[NSDate date] calendar:_calendar];
    [_tableView scrollToRowAtIndexPath:[NSIndexPath indexPathForRow:NSNotFound inSection:0] atScrollPosition:UITableViewScrollPositionMiddle animated:YES];
}

- (void)prepareView {
    if (!_headerView) {
        _headerView = [[OCKSymptomTrackerTableViewHeader alloc] initWithFrame:CGRectZero];
    }
    if ([_headerTitle length] == 0) {
        _headerTitle = OCKLocalizedString(@"SYMPTOM_TRACKER_HEADER_TITLE", nil);
    }
    _headerView.title = _headerTitle;
    _headerView.tintColor = self.progressRingTintColor;
    
    if (!_pageViewController) {
        _pageViewController = [[UIPageViewController alloc] initWithTransitionStyle:UIPageViewControllerTransitionStyleScroll
                                                              navigationOrientation:UIPageViewControllerNavigationOrientationHorizontal
                                                                            options:nil];
        _pageViewController.dataSource = self;
        _pageViewController.delegate = self;
        
        OCKWeekViewController *weekController = [[OCKWeekViewController alloc] initWithShowCareCardWeekView:NO];
        weekController.symptomTrackerWeekView.delegate = _weekViewController.symptomTrackerWeekView.delegate;
        weekController.symptomTrackerWeekView.tintColor = self.progressRingTintColor;
        _weekViewController = weekController;
        
        [_pageViewController setViewControllers:@[weekController] direction:UIPageViewControllerNavigationDirectionForward animated:YES completion:nil];
    }
    
    _tableView.tableHeaderView = _pageViewController.view;
    _tableView.tableFooterView = [UIView new];
    
    [self setUpConstraints];
}

- (void)setUpConstraints {
    [NSLayoutConstraint deactivateConstraints:_constraints];
    
    _constraints = [NSMutableArray new];
    
    _tableView.translatesAutoresizingMaskIntoConstraints = NO;
    _pageViewController.view.translatesAutoresizingMaskIntoConstraints = NO;
    
    [_constraints addObjectsFromArray:@[
                                        [NSLayoutConstraint constraintWithItem:_tableView
                                                                     attribute:NSLayoutAttributeTop
                                                                     relatedBy:NSLayoutRelationEqual
                                                                        toItem:self.view
                                                                     attribute:NSLayoutAttributeTop
                                                                    multiplier:1.0
                                                                      constant:0.0],
                                        [NSLayoutConstraint constraintWithItem:_tableView
                                                                     attribute:NSLayoutAttributeBottom
                                                                     relatedBy:NSLayoutRelationEqual
                                                                        toItem:self.view
                                                                     attribute:NSLayoutAttributeBottom
                                                                    multiplier:1.0
                                                                      constant:0.0],
                                        [NSLayoutConstraint constraintWithItem:_tableView
                                                                     attribute:NSLayoutAttributeLeading
                                                                     relatedBy:NSLayoutRelationEqual
                                                                        toItem:self.view
                                                                     attribute:NSLayoutAttributeLeading
                                                                    multiplier:1.0
                                                                      constant:0.0],
                                        [NSLayoutConstraint constraintWithItem:_tableView
                                                                     attribute:NSLayoutAttributeTrailing
                                                                     relatedBy:NSLayoutRelationEqual
                                                                        toItem:self.view
                                                                     attribute:NSLayoutAttributeTrailing
                                                                    multiplier:1.0
                                                                      constant:0.0],
                                        [NSLayoutConstraint constraintWithItem:_pageViewController.view
                                                                     attribute:NSLayoutAttributeWidth
                                                                     relatedBy:NSLayoutRelationEqual
                                                                        toItem:self.view
                                                                     attribute:NSLayoutAttributeWidth
                                                                    multiplier:1.0
                                                                      constant:0.0],
                                        [NSLayoutConstraint constraintWithItem:_pageViewController.view
                                                                     attribute:NSLayoutAttributeHeight
                                                                     relatedBy:NSLayoutRelationEqual
                                                                        toItem:nil
                                                                     attribute:NSLayoutAttributeNotAnAttribute
                                                                    multiplier:1.0
                                                                      constant:60.0]
                                        ]];
    
    [NSLayoutConstraint activateConstraints:_constraints];
}

- (void)setSelectedDate:(NSDateComponents *)selectedDate {
    NSDateComponents *today = [self today];
    _selectedDate = [selectedDate isLaterThan:today] ? today : selectedDate;
    
    _weekViewController.symptomTrackerWeekView.selectedIndex = self.selectedDate.weekday - 1;
    
    [self fetchEvents];
}

- (void)setProgressRingTintColor:(UIColor *)progressRingTintColor {
    _progressRingTintColor = progressRingTintColor;
    if (!_progressRingTintColor) {
        _progressRingTintColor = self.view.tintColor;
    }
    
    _weekViewController.symptomTrackerWeekView.tintColor = _progressRingTintColor;
    _headerView.tintColor = _progressRingTintColor;
    self.navigationItem.rightBarButtonItem.tintColor = _progressRingTintColor;
}

- (void)setHeaderTitle:(NSString *)headerTitle {
    _headerTitle = headerTitle;
    if ([_headerTitle length] == 0) {
        _headerView.title = OCKLocalizedString(@"SYMPTOM_TRACKER_HEADER_TITLE", nil);
    } else {
        _headerView.title = _headerTitle;
    }
}

- (void)setShowEdgeIndicators:(BOOL)showEdgeIndicators {
    _showEdgeIndicators = showEdgeIndicators;
    [_tableView reloadData];
}


#pragma mark - Helpers

- (void)symptomTrackerSetup {
    _showEdgeIndicators = NO;
    _calendar = [NSCalendar calendarWithIdentifier:NSCalendarIdentifierGregorian];
}

- (void)fetchEvents {
    [_store eventsOnDate:_selectedDate
                    type:OCKCarePlanActivityTypeAssessment
              completion:^(NSArray<NSArray<OCKCarePlanEvent *> *> * _Nonnull eventsGroupedByActivity, NSError * _Nonnull error) {
                  NSAssert(!error, error.localizedDescription);
                  dispatch_async(dispatch_get_main_queue(), ^{
                      if (_delegate &&
                          [_delegate respondsToSelector:@selector(symptomTrackerViewController:willDisplayEvents:dateComponents:)]) {
                          [_delegate symptomTrackerViewController:self willDisplayEvents:[eventsGroupedByActivity copy] dateComponents:_selectedDate];
                      }
                      
                      _events = [NSMutableArray new];
                      
                      for (NSArray<OCKCarePlanEvent *> *events in eventsGroupedByActivity) {
                          for (OCKCarePlanEvent *event in events) {
                              [_events addObject:event];
                          }
                      }
                      
                      [self updateHeaderView];
                      [self updateWeekView];
                      [_tableView reloadData];
                  });
              }];
}

- (void)updateHeaderView {
    _headerView.date = [NSDateFormatter localizedStringFromDate:[_calendar dateFromComponents:self.selectedDate]
                                                      dateStyle:NSDateFormatterLongStyle
                                                      timeStyle:NSDateFormatterNoStyle];
    
    NSInteger totalEvents = _events.count;
    NSInteger completedEvents = 0;
    for (OCKCarePlanEvent *event in _events) {
        if (event.state == OCKCarePlanEventStateCompleted) {
            completedEvents++;
        }
    }
    
    float progress = (totalEvents > 0) ? (float)completedEvents/totalEvents : 1;
    _headerView.value = progress;
    
    NSInteger selectedIndex = _weekViewController.symptomTrackerWeekView.selectedIndex;
    [_weekValues replaceObjectAtIndex:selectedIndex withObject:@(progress)];
    _weekViewController.symptomTrackerWeekView.values = _weekValues;
}

- (void)updateWeekView {
    NSDate *selectedDate = [_calendar dateFromComponents:self.selectedDate];
    NSDate *startOfWeek;
    NSTimeInterval interval;
    [_calendar rangeOfUnit:NSCalendarUnitWeekOfMonth
                 startDate:&startOfWeek
                  interval:&interval
                   forDate:selectedDate];
    NSDate *endOfWeek = [startOfWeek dateByAddingTimeInterval:interval-1];
    
    NSMutableArray *values = [NSMutableArray new];
    
    [_store dailyCompletionStatusWithType:OCKCarePlanActivityTypeAssessment
                                startDate:[NSDateComponents ock_componentsWithDate:startOfWeek calendar:_calendar]
                                  endDate:[NSDateComponents ock_componentsWithDate:endOfWeek calendar:_calendar]
                                  handler:^(NSDateComponents * _Nonnull date, NSUInteger completedEvents, NSUInteger totalEvents) {
                                      if ([date isLaterThan:[self today]]) {
                                          [values addObject:@(0)];
                                      } else if (totalEvents == 0) {
                                          [values addObject:@(1)];
                                      } else {
                                          [values addObject:@((float)completedEvents/totalEvents)];
                                      }
                                  } completion:^(BOOL completed, NSError * _Nullable error) {
                                      NSAssert(!error, error.localizedDescription);
                                      dispatch_async(dispatch_get_main_queue(), ^{
                                          _weekViewController.symptomTrackerWeekView.values = values;
                                          _weekValues = [values mutableCopy];
                                      });
                                  }];
    
}

- (NSDateComponents *)dateFromSelectedIndex:(NSInteger)index {
    NSDateComponents *newComponents = [NSDateComponents new];
    newComponents.year = _selectedDate.year;
    newComponents.month = _selectedDate.month;
    newComponents.weekOfMonth = _selectedDate.weekOfMonth;
    newComponents.weekday = index + 1;
    
    NSDate *newDate = [_calendar dateFromComponents:newComponents];
    return [NSDateComponents ock_componentsWithDate:newDate calendar:_calendar];
}

- (NSDateComponents *)today {
    return [NSDateComponents ock_componentsWithDate:[NSDate date] calendar:_calendar];
}


#pragma mark - OCKWeekViewDelegate

- (void)weekViewSelectionDidChange:(UIView *)weekView {
    OCKSymptomTrackerWeekView *progressCardWeekView = (OCKSymptomTrackerWeekView *)weekView;
    NSDateComponents *selectedDate = [self dateFromSelectedIndex:progressCardWeekView.selectedIndex];
    self.selectedDate = selectedDate;
}

- (BOOL)weekViewCanSelectDayAtIndex:(NSUInteger)index {
    NSDateComponents *today = [self today];
    NSDateComponents *selectedDate = [self dateFromSelectedIndex:index];
    return ![selectedDate isLaterThan:today];
}


#pragma mark - OCKCarePlanStoreDelegate

- (void)carePlanStore:(OCKCarePlanStore *)store didReceiveUpdateOfEvent:(OCKCarePlanEvent *)event {
    for (int i = 0; i < _events.count; i++) {
        OCKCarePlanEvent *eventInArray = _events[i];
        if ([eventInArray.activity isEqual:event.activity] &&
            (eventInArray.numberOfDaysSinceStart == event.numberOfDaysSinceStart) &&
            (eventInArray.occurrenceIndexOfDay == event.occurrenceIndexOfDay)) {
            [_events replaceObjectAtIndex:i withObject:event];
            [self updateHeaderView];
            
            NSIndexPath *indexPath = [NSIndexPath indexPathForRow:i inSection:0];
            OCKSymptomTrackerTableViewCell *cell = [_tableView cellForRowAtIndexPath:indexPath];
            cell.assessmentEvent = event;
            cell.showEdgeIndicator = cell.showEdgeIndicator;
            break;
        }
    }
}

- (void)carePlanStoreActivityListDidChange:(OCKCarePlanStore *)store {
    [self fetchEvents];
}


#pragma mark - UIPageViewControllerDelegate

- (void)pageViewController:(UIPageViewController *)pageViewController didFinishAnimating:(BOOL)finished previousViewControllers:(NSArray<UIViewController *> *)previousViewControllers transitionCompleted:(BOOL)completed {
    if (completed) {
        OCKWeekViewController *controller = (OCKWeekViewController *)pageViewController.viewControllers.firstObject;
        controller.symptomTrackerWeekView.delegate = _weekViewController.symptomTrackerWeekView.delegate;
        
        NSDateComponents *components = [NSDateComponents new];
        components.day = (controller.weekIndex > _weekViewController.weekIndex) ? 7 : -7;
        NSDate *newDate = [_calendar dateByAddingComponents:components toDate:[_calendar dateFromComponents:self.selectedDate] options:0];
        
        _weekViewController = controller;
        self.selectedDate = [NSDateComponents ock_componentsWithDate:newDate calendar:_calendar];
    }
}


#pragma mark - UIPageViewControllerDataSource

- (UIViewController *)pageViewController:(UIPageViewController *)pageViewController viewControllerBeforeViewController:(UIViewController *)viewController {
    OCKWeekViewController *controller = [[OCKWeekViewController alloc] initWithShowCareCardWeekView:NO];
    controller.weekIndex = ((OCKWeekViewController *)viewController).weekIndex - 1;
    controller.symptomTrackerWeekView.tintColor = self.progressRingTintColor;
    return controller;
}

- (UIViewController *)pageViewController:(UIPageViewController *)pageViewController viewControllerAfterViewController:(UIViewController *)viewController {
    OCKWeekViewController *controller = [[OCKWeekViewController alloc] initWithShowCareCardWeekView:NO];
    controller.weekIndex = ((OCKWeekViewController *)viewController).weekIndex + 1;
    controller.symptomTrackerWeekView.tintColor = self.progressRingTintColor;
    return (![self.selectedDate isInSameWeekAsDate:[self today]]) ? controller : nil;
}


#pragma mark - UITableViewDelegate

- (UIView *)tableView:(UITableView *)tableView viewForHeaderInSection:(NSInteger)section {
    return _headerView;
}

- (void)tableView:(UITableView *)tableView didSelectRowAtIndexPath:(NSIndexPath *)indexPath {
    OCKCarePlanEvent *selectedEvent = _events[indexPath.row];
    _lastSelectedAssessmentEvent = selectedEvent;
    
    if (_delegate &&
        [_delegate respondsToSelector:@selector(symptomTrackerViewController:didSelectRowWithAssessmentEvent:)]) {
        [_delegate symptomTrackerViewController:self didSelectRowWithAssessmentEvent:selectedEvent];
    }
    
    [tableView deselectRowAtIndexPath:indexPath animated:NO];
}


#pragma mark - UITableViewDataSource

- (NSInteger)tableView:(UITableView *)tableView numberOfRowsInSection:(NSInteger)section {
    return _events.count;
}

- (UITableViewCell *)tableView:(UITableView *)tableView cellForRowAtIndexPath:(NSIndexPath *)indexPath {
    static NSString *CellIdentifier = @"SymptomTrackerCell";
    OCKSymptomTrackerTableViewCell *cell = [tableView dequeueReusableCellWithIdentifier:CellIdentifier];
    if (!cell) {
        cell = [[OCKSymptomTrackerTableViewCell alloc] initWithStyle:UITableViewCellStyleDefault
                                                     reuseIdentifier:CellIdentifier];
    }
    cell.assessmentEvent = _events[indexPath.row];
    cell.showEdgeIndicator = self.showEdgeIndicators;
    return cell;
}


@end<|MERGE_RESOLUTION|>--- conflicted
+++ resolved
@@ -1,10 +1,7 @@
 /*
  Copyright (c) 2016, Apple Inc. All rights reserved.
-<<<<<<< HEAD
+ Copyright (c) 2016, Erik Hornberger. All rights reserved.
  Copyright (c) 2016, Troy Tsubota. All rights reserved.
-=======
- Copyright (c) 2016, Erik Hornberger. All rights reserved.
->>>>>>> 50c48742
  
  Redistribution and use in source and binary forms, with or without modification,
  are permitted provided that the following conditions are met:
@@ -55,6 +52,7 @@
 
 
 @implementation OCKSymptomTrackerViewController {
+    UITableView *_tableView;
     NSMutableArray<OCKCarePlanEvent *> *_events;
     NSMutableArray *_weekValues;
     OCKSymptomTrackerTableViewHeader *_headerView;
