// !$*UTF8*$!
{
	archiveVersion = 1;
	classes = {
	};
	objectVersion = 54;
	objects = {

/* Begin PBXBuildFile section */
		03024AE42342612C0062B6E7 /* OCKAnyPatient.swift in Sources */ = {isa = PBXBuildFile; fileRef = 03024AE32342612C0062B6E7 /* OCKAnyPatient.swift */; };
		03143264244F86C30025481A /* OCKWatchConnectivityPeer.swift in Sources */ = {isa = PBXBuildFile; fileRef = 03143263244F86C30025481A /* OCKWatchConnectivityPeer.swift */; };
		03190D4024DDDEE900C888EC /* TestHealthKitLinkage.swift in Sources */ = {isa = PBXBuildFile; fileRef = 03190D3F24DDDEE900C888EC /* TestHealthKitLinkage.swift */; };
		0322ED1A245752CE0018FCEB /* OCKCDClock.swift in Sources */ = {isa = PBXBuildFile; fileRef = 0322ED19245752CE0018FCEB /* OCKCDClock.swift */; };
		0326CE5D25C3903700C2553C /* OCKCDKnowledgeElement.swift in Sources */ = {isa = PBXBuildFile; fileRef = 0326CE5C25C3903700C2553C /* OCKCDKnowledgeElement.swift */; };
		032C06472453A032008D6FC9 /* TestWatchConnectivityPeer.swift in Sources */ = {isa = PBXBuildFile; fileRef = 032C064424539FE6008D6FC9 /* TestWatchConnectivityPeer.swift */; };
		0339A0202316FCCA002F784A /* OCKEventStore.swift in Sources */ = {isa = PBXBuildFile; fileRef = 0339A01F2316FCCA002F784A /* OCKEventStore.swift */; };
		03459E7123393D1E001EB323 /* OCKCDHealthKitLinkage.swift in Sources */ = {isa = PBXBuildFile; fileRef = 03459E7023393D1E001EB323 /* OCKCDHealthKitLinkage.swift */; };
		034C4EDF23D8BE7F005CDD0C /* OCKLog.swift in Sources */ = {isa = PBXBuildFile; fileRef = 034C4EDE23D8BE7F005CDD0C /* OCKLog.swift */; };
		034C4EE123D8C560005CDD0C /* OCKHealthKitStore+Tasks.swift in Sources */ = {isa = PBXBuildFile; fileRef = 034C4EE023D8C560005CDD0C /* OCKHealthKitStore+Tasks.swift */; };
		034C4EE323D8C56D005CDD0C /* OCKHealthKitStore+Outcomes.swift in Sources */ = {isa = PBXBuildFile; fileRef = 034C4EE223D8C56D005CDD0C /* OCKHealthKitStore+Outcomes.swift */; };
		03503C0E2310A52400BEE859 /* OCKCarePlanStore.swift in Sources */ = {isa = PBXBuildFile; fileRef = 03503C092310A52300BEE859 /* OCKCarePlanStore.swift */; };
		03503C0F2310A52400BEE859 /* OCKContactStore.swift in Sources */ = {isa = PBXBuildFile; fileRef = 03503C0A2310A52300BEE859 /* OCKContactStore.swift */; };
		03503C102310A52400BEE859 /* OCKTaskStore.swift in Sources */ = {isa = PBXBuildFile; fileRef = 03503C0B2310A52300BEE859 /* OCKTaskStore.swift */; };
		03503C122310A52400BEE859 /* OCKOutcomeStore.swift in Sources */ = {isa = PBXBuildFile; fileRef = 03503C0D2310A52400BEE859 /* OCKOutcomeStore.swift */; };
		03534C1723426DFD00BA1C67 /* OCKAnyCarePlan.swift in Sources */ = {isa = PBXBuildFile; fileRef = 03534C1623426DFD00BA1C67 /* OCKAnyCarePlan.swift */; };
		03534C192342756E00BA1C67 /* OCKAnyContact.swift in Sources */ = {isa = PBXBuildFile; fileRef = 03534C182342756E00BA1C67 /* OCKAnyContact.swift */; };
		03534C1B23427D0800BA1C67 /* OCKAnyTask.swift in Sources */ = {isa = PBXBuildFile; fileRef = 03534C1A23427D0800BA1C67 /* OCKAnyTask.swift */; };
		03534C1D2342917000BA1C67 /* OCKAnyOutcome.swift in Sources */ = {isa = PBXBuildFile; fileRef = 03534C1C2342917000BA1C67 /* OCKAnyOutcome.swift */; };
		03534C1F2342B4CA00BA1C67 /* OCKAnyPatientStore.swift in Sources */ = {isa = PBXBuildFile; fileRef = 03534C1E2342B4CA00BA1C67 /* OCKAnyPatientStore.swift */; };
		03534C212342B51B00BA1C67 /* OCKPatientStore.swift in Sources */ = {isa = PBXBuildFile; fileRef = 03534C202342B51B00BA1C67 /* OCKPatientStore.swift */; };
		03534C262342B92600BA1C67 /* OCKPatientStoreDelegate.swift in Sources */ = {isa = PBXBuildFile; fileRef = 03534C252342B92600BA1C67 /* OCKPatientStoreDelegate.swift */; };
		03534C292342B94900BA1C67 /* OCKCarePlanStoreDelegate.swift in Sources */ = {isa = PBXBuildFile; fileRef = 03534C282342B94900BA1C67 /* OCKCarePlanStoreDelegate.swift */; };
		03534C2B2342B95C00BA1C67 /* OCKAnyCarePlanStore.swift in Sources */ = {isa = PBXBuildFile; fileRef = 03534C2A2342B95C00BA1C67 /* OCKAnyCarePlanStore.swift */; };
		035FE1772343F1DF00851723 /* TestOutcome.swift in Sources */ = {isa = PBXBuildFile; fileRef = 035FE1762343F1DF00851723 /* TestOutcome.swift */; };
		035FE17D23440E8900851723 /* OCKPersistentStoreCoordinator+Events.swift in Sources */ = {isa = PBXBuildFile; fileRef = 035FE17C23440E8900851723 /* OCKPersistentStoreCoordinator+Events.swift */; };
		035FE17F23451DB100851723 /* TestCarePlan.swift in Sources */ = {isa = PBXBuildFile; fileRef = 035FE17E23451DB100851723 /* TestCarePlan.swift */; };
		035FE18123451E7600851723 /* TestContact.swift in Sources */ = {isa = PBXBuildFile; fileRef = 035FE18023451E7600851723 /* TestContact.swift */; };
		03678DD82342BD2000E27926 /* OCKContactStoreDelegate.swift in Sources */ = {isa = PBXBuildFile; fileRef = 03678DD72342BD2000E27926 /* OCKContactStoreDelegate.swift */; };
		03678DDA2342BD2D00E27926 /* OCKAnyContactStore.swift in Sources */ = {isa = PBXBuildFile; fileRef = 03678DD92342BD2D00E27926 /* OCKAnyContactStore.swift */; };
		03678DDD2342C07900E27926 /* OCKAnyTaskStore.swift in Sources */ = {isa = PBXBuildFile; fileRef = 03678DDC2342C07900E27926 /* OCKAnyTaskStore.swift */; };
		03678DDF2342C08200E27926 /* OCKTaskStoreDelegate.swift in Sources */ = {isa = PBXBuildFile; fileRef = 03678DDE2342C08200E27926 /* OCKTaskStoreDelegate.swift */; };
		03678DE22342C32000E27926 /* OCKOutcomeStoreDelegate.swift in Sources */ = {isa = PBXBuildFile; fileRef = 03678DE12342C32000E27926 /* OCKOutcomeStoreDelegate.swift */; };
		03678DE42342C32800E27926 /* OCKAnyOutcomeStore.swift in Sources */ = {isa = PBXBuildFile; fileRef = 03678DE32342C32800E27926 /* OCKAnyOutcomeStore.swift */; };
		03678DE62342C55100E27926 /* OCKPostalAddress.swift in Sources */ = {isa = PBXBuildFile; fileRef = 03678DE52342C55100E27926 /* OCKPostalAddress.swift */; };
		03678DE82342C59200E27926 /* OCKLabeledValue.swift in Sources */ = {isa = PBXBuildFile; fileRef = 03678DE72342C59200E27926 /* OCKLabeledValue.swift */; };
		03678DF02343B21F00E27926 /* OCKAnyEvent.swift in Sources */ = {isa = PBXBuildFile; fileRef = 03678DEF2343B21F00E27926 /* OCKAnyEvent.swift */; };
		03678DF22343B23400E27926 /* OCKAnyEventStore.swift in Sources */ = {isa = PBXBuildFile; fileRef = 03678DF12343B23400E27926 /* OCKAnyEventStore.swift */; };
		03903A5B2317308A006061D2 /* OCKHealthKitProxy.swift in Sources */ = {isa = PBXBuildFile; fileRef = 03903A5A2317308A006061D2 /* OCKHealthKitProxy.swift */; };
		039FDEFE25AF6601008F3684 /* CareKitStore.xcdatamodeld in Sources */ = {isa = PBXBuildFile; fileRef = 039FDEFB25AF6601008F3684 /* CareKitStore.xcdatamodeld */; };
		039FDF3725AFC393008F3684 /* OCKStoreMigration2_0To2_1Policy.swift in Sources */ = {isa = PBXBuildFile; fileRef = 039FDF3625AFC393008F3684 /* OCKStoreMigration2_0To2_1Policy.swift */; };
		03A0549C232ADE7D001ADF16 /* OCKPersistentStoreCoordinator+Patients.swift in Sources */ = {isa = PBXBuildFile; fileRef = 03A0549B232ADE7D001ADF16 /* OCKPersistentStoreCoordinator+Patients.swift */; };
		03A0549E232ADF3B001ADF16 /* OCKPersistentStoreCoordinator+CarePlans.swift in Sources */ = {isa = PBXBuildFile; fileRef = 03A0549D232ADF3B001ADF16 /* OCKPersistentStoreCoordinator+CarePlans.swift */; };
		03A054A0232ADF8C001ADF16 /* OCKPersistentStoreCoordinator+Contacts.swift in Sources */ = {isa = PBXBuildFile; fileRef = 03A0549F232ADF8C001ADF16 /* OCKPersistentStoreCoordinator+Contacts.swift */; };
		03A054A2232ADFE7001ADF16 /* OCKPersistentStoreCoordinator+Tasks.swift in Sources */ = {isa = PBXBuildFile; fileRef = 03A054A1232ADFE7001ADF16 /* OCKPersistentStoreCoordinator+Tasks.swift */; };
		03A054A4232AE01F001ADF16 /* OCKPersistentStoreCoordinator+Outcomes.swift in Sources */ = {isa = PBXBuildFile; fileRef = 03A054A3232AE01F001ADF16 /* OCKPersistentStoreCoordinator+Outcomes.swift */; };
		03A156BC24466B6800A3EEC0 /* OCKRevisionRecord.swift in Sources */ = {isa = PBXBuildFile; fileRef = 03A156B924466B6800A3EEC0 /* OCKRevisionRecord.swift */; };
		03A156BD24466B6800A3EEC0 /* OCKStore+Synchronization.swift in Sources */ = {isa = PBXBuildFile; fileRef = 03A156BA24466B6800A3EEC0 /* OCKStore+Synchronization.swift */; };
		03A156BE24466B6800A3EEC0 /* OCKRemoteSynchronizable.swift in Sources */ = {isa = PBXBuildFile; fileRef = 03A156BB24466B6800A3EEC0 /* OCKRemoteSynchronizable.swift */; };
		03A156C024466B8D00A3EEC0 /* OCKEntity.swift in Sources */ = {isa = PBXBuildFile; fileRef = 03A156BF24466B8D00A3EEC0 /* OCKEntity.swift */; };
		03A156D424467D3A00A3EEC0 /* TestStore+Sync.swift in Sources */ = {isa = PBXBuildFile; fileRef = 03A156CA24467CB600A3EEC0 /* TestStore+Sync.swift */; };
		03A156D624467D4100A3EEC0 /* TestStore+ConsumeRevisions.swift in Sources */ = {isa = PBXBuildFile; fileRef = 03A156CE24467CCD00A3EEC0 /* TestStore+ConsumeRevisions.swift */; };
		03A156D824467D4900A3EEC0 /* TestKnowledgeVector.swift in Sources */ = {isa = PBXBuildFile; fileRef = 03A156D224467D1E00A3EEC0 /* TestKnowledgeVector.swift */; };
		03A156D924467E8200A3EEC0 /* TestStore+BuildRevisions.swift in Sources */ = {isa = PBXBuildFile; fileRef = 03A156D024467CD900A3EEC0 /* TestStore+BuildRevisions.swift */; };
		03A7841C25DB080E00D93EFB /* OCKCDTag.swift in Sources */ = {isa = PBXBuildFile; fileRef = 03A7841B25DB080E00D93EFB /* OCKCDTag.swift */; };
		03ABAAB823146772001FCACE /* OCKUtilities.swift in Sources */ = {isa = PBXBuildFile; fileRef = 03ABAAB723146772001FCACE /* OCKUtilities.swift */; };
		03ADE66A25CCA3E9008507BE /* TestStore+CRDT.swift in Sources */ = {isa = PBXBuildFile; fileRef = 03ADE66925CCA3E9008507BE /* TestStore+CRDT.swift */; };
		03ADE67225CCB32B008507BE /* TestStore+ResolveConflicts.swift in Sources */ = {isa = PBXBuildFile; fileRef = 03ADE67125CCB32B008507BE /* TestStore+ResolveConflicts.swift */; };
		03ADE6CB25CDBD5A008507BE /* OCKCDHealthKitTask.swift in Sources */ = {isa = PBXBuildFile; fileRef = 03ADE6CA25CDBD5A008507BE /* OCKCDHealthKitTask.swift */; };
		03ADE6F725CDCC00008507BE /* OCKStore+HealthKit.swift in Sources */ = {isa = PBXBuildFile; fileRef = 03ADE6F625CDCC00008507BE /* OCKStore+HealthKit.swift */; };
		03ADE71625CDFC98008507BE /* OCKStore+Transactions.swift in Sources */ = {isa = PBXBuildFile; fileRef = 03ADE71525CDFC98008507BE /* OCKStore+Transactions.swift */; };
		03B1A17B25DEF0BD00BBECF2 /* 2.0_2.1_Mapping.xcmappingmodel in Sources */ = {isa = PBXBuildFile; fileRef = 03B1A17A25DEF0BD00BBECF2 /* 2.0_2.1_Mapping.xcmappingmodel */; };
		03B372152347BDD70082A8AA /* TestHealthKitStore+Tasks.swift in Sources */ = {isa = PBXBuildFile; fileRef = 03B372142347BDD70082A8AA /* TestHealthKitStore+Tasks.swift */; };
		03BB28FD25D5C78A004498E0 /* OCKQueryProtocol.swift in Sources */ = {isa = PBXBuildFile; fileRef = 03BB28FC25D5C78A004498E0 /* OCKQueryProtocol.swift */; };
		03CB6EBD2316EFEF0081AA7C /* OCKHealthKitPassthroughStore.swift in Sources */ = {isa = PBXBuildFile; fileRef = 03CB6EBC2316EFEF0081AA7C /* OCKHealthKitPassthroughStore.swift */; };
		03CB6EBF2316F14C0081AA7C /* OCKHealthKitLinkage.swift in Sources */ = {isa = PBXBuildFile; fileRef = 03CB6EBE2316F14C0081AA7C /* OCKHealthKitLinkage.swift */; };
		03CF3601230DCDF100A66A38 /* OCKSemanticVersion.swift in Sources */ = {isa = PBXBuildFile; fileRef = 03CF3600230DCDF100A66A38 /* OCKSemanticVersion.swift */; };
		03CF3603230DCE6600A66A38 /* TestSemanticVersion.swift in Sources */ = {isa = PBXBuildFile; fileRef = 03CF3602230DCE6600A66A38 /* TestSemanticVersion.swift */; };
		03D40832240D87CC0033C09E /* TestStore.swift in Sources */ = {isa = PBXBuildFile; fileRef = 03D40831240D87CC0033C09E /* TestStore.swift */; };
		03E48E4D25B10E30005CBCB1 /* SampleStore2.0.sqlite-wal in Resources */ = {isa = PBXBuildFile; fileRef = 03E48E4925B10E30005CBCB1 /* SampleStore2.0.sqlite-wal */; };
		03E48E4E25B10E30005CBCB1 /* SampleStore2.0.sqlite-shm in Resources */ = {isa = PBXBuildFile; fileRef = 03E48E4A25B10E30005CBCB1 /* SampleStore2.0.sqlite-shm */; };
		03E48E4F25B10E30005CBCB1 /* TestCoreDataSchema+Migrations.swift in Sources */ = {isa = PBXBuildFile; fileRef = 03E48E4B25B10E30005CBCB1 /* TestCoreDataSchema+Migrations.swift */; };
		03E48E5025B10E30005CBCB1 /* SampleStore2.0.sqlite in Resources */ = {isa = PBXBuildFile; fileRef = 03E48E4C25B10E30005CBCB1 /* SampleStore2.0.sqlite */; };
		03E76D2023D22110003BF691 /* OCKHealthKitOutcome.swift in Sources */ = {isa = PBXBuildFile; fileRef = 03E76D1F23D22110003BF691 /* OCKHealthKitOutcome.swift */; };
		03E88155234D077A00A28A13 /* OCKAnyVersionableTask.swift in Sources */ = {isa = PBXBuildFile; fileRef = 03E88154234D077A00A28A13 /* OCKAnyVersionableTask.swift */; };
		03FA436723144FC000683FF3 /* OCKStoreCoordinator.swift in Sources */ = {isa = PBXBuildFile; fileRef = 03FA436623144FC000683FF3 /* OCKStoreCoordinator.swift */; };
		03FA4369231453B100683FF3 /* TestPersistentStoreCoordinator.swift in Sources */ = {isa = PBXBuildFile; fileRef = 03FA4368231453B100683FF3 /* TestPersistentStoreCoordinator.swift */; };
		03FE69812345618D00F3318C /* OCKHealthKitTask.swift in Sources */ = {isa = PBXBuildFile; fileRef = 03FE69802345618D00F3318C /* OCKHealthKitTask.swift */; };
		510638E22885B86E00FDC9F5 /* OCKHealthKitPassthroughStore+OutcomesStream.swift in Sources */ = {isa = PBXBuildFile; fileRef = 510638E12885B86E00FDC9F5 /* OCKHealthKitPassthroughStore+OutcomesStream.swift */; };
		510638E42885B8ED00FDC9F5 /* OCKHealthKitPassthroughStore+EventsStream.swift in Sources */ = {isa = PBXBuildFile; fileRef = 510638E32885B8ED00FDC9F5 /* OCKHealthKitPassthroughStore+EventsStream.swift */; };
		5111EDC6293A4ABA0071A701 /* AsyncAlgorithms in Frameworks */ = {isa = PBXBuildFile; productRef = 5111EDC5293A4ABA0071A701 /* AsyncAlgorithms */; };
		5121407D240043E200B035F6 /* TestEvent.swift in Sources */ = {isa = PBXBuildFile; fileRef = 5121407C240043E200B035F6 /* TestEvent.swift */; };
		5122A2B929523218003B0B57 /* CareTaskProgressStrategy+CheckingOutcomesExist.swift in Sources */ = {isa = PBXBuildFile; fileRef = 5122A2B829523218003B0B57 /* CareTaskProgressStrategy+CheckingOutcomesExist.swift */; };
		5122A2BB2952323E003B0B57 /* BinaryCareTaskProgress.swift in Sources */ = {isa = PBXBuildFile; fileRef = 5122A2BA2952323E003B0B57 /* BinaryCareTaskProgress.swift */; };
		5122A2BD295232CF003B0B57 /* LinearCareTaskProgress.swift in Sources */ = {isa = PBXBuildFile; fileRef = 5122A2BC295232CF003B0B57 /* LinearCareTaskProgress.swift */; };
		5122A2BF29523549003B0B57 /* CareTaskProgressStrategy+SummingOutcomeValues.swift in Sources */ = {isa = PBXBuildFile; fileRef = 5122A2BE29523549003B0B57 /* CareTaskProgressStrategy+SummingOutcomeValues.swift */; };
		5122A2C129523754003B0B57 /* CareTaskProgressStrategy.swift in Sources */ = {isa = PBXBuildFile; fileRef = 5122A2C029523754003B0B57 /* CareTaskProgressStrategy.swift */; };
		5122A2C529523926003B0B57 /* AggregatedCareTaskProgress.swift in Sources */ = {isa = PBXBuildFile; fileRef = 5122A2C429523926003B0B57 /* AggregatedCareTaskProgress.swift */; };
		515D939B293FB56E00B23BBE /* XCTestCase+Utilities.swift in Sources */ = {isa = PBXBuildFile; fileRef = 515D939A293FB56E00B23BBE /* XCTestCase+Utilities.swift */; };
		515D939E294108B200B23BBE /* TestStoreCoordinator+EventStream.swift in Sources */ = {isa = PBXBuildFile; fileRef = 515D939D294108B200B23BBE /* TestStoreCoordinator+EventStream.swift */; };
		516C52CB2964F6CB002B1FA2 /* TestHealthKitPassthroughStore+Outcomes.swift in Sources */ = {isa = PBXBuildFile; fileRef = 516C52CA2964F6CB002B1FA2 /* TestHealthKitPassthroughStore+Outcomes.swift */; };
		5173451428DA50DE006CA562 /* OCKAdherenceAggregator.swift in Sources */ = {isa = PBXBuildFile; fileRef = 5173451228DA50DE006CA562 /* OCKAdherenceAggregator.swift */; };
		5173451528DA50DE006CA562 /* OCKEventAggregator.swift in Sources */ = {isa = PBXBuildFile; fileRef = 5173451328DA50DE006CA562 /* OCKEventAggregator.swift */; };
		518B4A19293EEE07007F6778 /* QueryMonitor.swift in Sources */ = {isa = PBXBuildFile; fileRef = 518B4A18293EEE07007F6778 /* QueryMonitor.swift */; };
		51979E5D28D01C8600BD3145 /* Collection+Extension.swift in Sources */ = {isa = PBXBuildFile; fileRef = 51979E5C28D01C8600BD3145 /* Collection+Extension.swift */; };
		51988DD8297F1F7400D94E4A /* LogCategory.swift in Sources */ = {isa = PBXBuildFile; fileRef = 51988DD7297F1F7400D94E4A /* LogCategory.swift */; };
		51988DFA297F239B00D94E4A /* Logger+Init.swift in Sources */ = {isa = PBXBuildFile; fileRef = 51988DF9297F239B00D94E4A /* Logger+Init.swift */; };
		51988DFC297F24D000D94E4A /* OSLog+Init.swift in Sources */ = {isa = PBXBuildFile; fileRef = 51988DFB297F24D000D94E4A /* OSLog+Init.swift */; };
		51988E0B297F407A00D94E4A /* TestBinaryCareTaskProgress.swift in Sources */ = {isa = PBXBuildFile; fileRef = 51988E0A297F407A00D94E4A /* TestBinaryCareTaskProgress.swift */; };
		51988E0D297F428600D94E4A /* TestCareTaskProgress.swift in Sources */ = {isa = PBXBuildFile; fileRef = 51988E0C297F428600D94E4A /* TestCareTaskProgress.swift */; };
		51988E0F297F439100D94E4A /* TestLinearCareTaskProgress.swift in Sources */ = {isa = PBXBuildFile; fileRef = 5194C2DD29084B480004F914 /* TestLinearCareTaskProgress.swift */; };
		51988E10297F457200D94E4A /* TestCheckingOutcomeExistsProgressStrategy.swift in Sources */ = {isa = PBXBuildFile; fileRef = 51CEA77129086EC500418F66 /* TestCheckingOutcomeExistsProgressStrategy.swift */; };
		51988E11297F458900D94E4A /* CareTaskProgressTestUtils.swift in Sources */ = {isa = PBXBuildFile; fileRef = 51CEA7732908727800418F66 /* CareTaskProgressTestUtils.swift */; };
		51988E12297F468E00D94E4A /* TestSummingOutcomeValuesProgressStrategy.swift in Sources */ = {isa = PBXBuildFile; fileRef = 51CEA77529087A0200418F66 /* TestSummingOutcomeValuesProgressStrategy.swift */; };
		51988E14297F491F00D94E4A /* TestCustomCareTaskProgressStrategy.swift in Sources */ = {isa = PBXBuildFile; fileRef = 51988E13297F491F00D94E4A /* TestCustomCareTaskProgressStrategy.swift */; };
		51988E16297F4A4A00D94E4A /* TestAggregatedCareTaskProgress.swift in Sources */ = {isa = PBXBuildFile; fileRef = 51988E15297F4A4A00D94E4A /* TestAggregatedCareTaskProgress.swift */; };
		51B3D2BE2936B4C700392F12 /* CareStoreQueryResults.swift in Sources */ = {isa = PBXBuildFile; fileRef = 51B3D2BD2936B4C700392F12 /* CareStoreQueryResults.swift */; };
		51C020FD2941876800A425DA /* TestStore+TasksStream.swift in Sources */ = {isa = PBXBuildFile; fileRef = 51C020FC2941876800A425DA /* TestStore+TasksStream.swift */; };
		51C0AB6C2878E23900B5944C /* HealthKitQueryMonitor.swift in Sources */ = {isa = PBXBuildFile; fileRef = 51C0AB662878E23900B5944C /* HealthKitQueryMonitor.swift */; };
		51C0AB6D2878E23900B5944C /* HealthKitQueryMonitor+QueryResult.swift in Sources */ = {isa = PBXBuildFile; fileRef = 51C0AB672878E23900B5944C /* HealthKitQueryMonitor+QueryResult.swift */; };
		51C0AB6E2878E23900B5944C /* CoreDataQueryMonitor.swift in Sources */ = {isa = PBXBuildFile; fileRef = 51C0AB682878E23900B5944C /* CoreDataQueryMonitor.swift */; };
		51C0AB7B2878E28600B5944C /* TestCoreDataQueryMonitor.swift in Sources */ = {isa = PBXBuildFile; fileRef = 51C0AB752878E25700B5944C /* TestCoreDataQueryMonitor.swift */; };
		51CD578F29788807005711EA /* CareKitStore.docc in Sources */ = {isa = PBXBuildFile; fileRef = 51CD578E29788807005711EA /* CareKitStore.docc */; };
		51D2F63D2878FBE900D19C2D /* PartialEvent.swift in Sources */ = {isa = PBXBuildFile; fileRef = 51D2F63A2878FBE900D19C2D /* PartialEvent.swift */; };
		51D2F6482879018400D19C2D /* TestStore+EventsStream.swift in Sources */ = {isa = PBXBuildFile; fileRef = 51D2F6462879017300D19C2D /* TestStore+EventsStream.swift */; };
		51D2F64B287901CD00D19C2D /* TestPartialEvents.swift in Sources */ = {isa = PBXBuildFile; fileRef = 51D2F649287901CA00D19C2D /* TestPartialEvents.swift */; };
		51DF5B27287C82680067795E /* OCKReadOnlyEventStore+Utilities.swift in Sources */ = {isa = PBXBuildFile; fileRef = 51DF5B26287C82680067795E /* OCKReadOnlyEventStore+Utilities.swift */; };
		51DF5B2A287C84A10067795E /* OCKReadOnlyEventStore+VersioningUtilities.swift in Sources */ = {isa = PBXBuildFile; fileRef = 51DF5B29287C84A10067795E /* OCKReadOnlyEventStore+VersioningUtilities.swift */; };
		51DF5B2E287DCE1F0067795E /* OCKHealthKitPassthroughStore+EventUtilities.swift in Sources */ = {isa = PBXBuildFile; fileRef = 51DF5B2D287DCE1F0067795E /* OCKHealthKitPassthroughStore+EventUtilities.swift */; };
		51DF5B30287DE8F90067795E /* SampleChange.swift in Sources */ = {isa = PBXBuildFile; fileRef = 51DF5B2F287DE8F90067795E /* SampleChange.swift */; };
		51DF5B32287DE9210067795E /* Sample.swift in Sources */ = {isa = PBXBuildFile; fileRef = 51DF5B31287DE9210067795E /* Sample.swift */; };
		51DF5B34287DEB770067795E /* TestHealthKitPassthroughStore+Events.swift in Sources */ = {isa = PBXBuildFile; fileRef = 51DF5B33287DEB770067795E /* TestHealthKitPassthroughStore+Events.swift */; };
		51E6632128871F83006197D3 /* OCKReadOnlyEventStore+PartialEventsStream.swift in Sources */ = {isa = PBXBuildFile; fileRef = 51E6631F28871F83006197D3 /* OCKReadOnlyEventStore+PartialEventsStream.swift */; };
		51E6632328871F83006197D3 /* OCKReadOnlyEventStore+FetchPartialEvents.swift in Sources */ = {isa = PBXBuildFile; fileRef = 51E6632028871F83006197D3 /* OCKReadOnlyEventStore+FetchPartialEvents.swift */; };
		51E663272887205C006197D3 /* OCKHealthKitPassthroughStore+FetchEvents.swift in Sources */ = {isa = PBXBuildFile; fileRef = 51E663252887205C006197D3 /* OCKHealthKitPassthroughStore+FetchEvents.swift */; };
		51E663282887205C006197D3 /* OCKHealthKitPassthroughStore+FetchOutcomes.swift in Sources */ = {isa = PBXBuildFile; fileRef = 51E663262887205C006197D3 /* OCKHealthKitPassthroughStore+FetchOutcomes.swift */; };
		51EB47532901AA2C00734820 /* CareTaskProgress.swift in Sources */ = {isa = PBXBuildFile; fileRef = 51EB47522901AA2C00734820 /* CareTaskProgress.swift */; };
		E7131DC12241FAA80001861B /* OCKTaskQuery.swift in Sources */ = {isa = PBXBuildFile; fileRef = E7131DC02241FAA80001861B /* OCKTaskQuery.swift */; };
		E7131DC5224200640001861B /* OCKOutcomeQuery.swift in Sources */ = {isa = PBXBuildFile; fileRef = E7131DC4224200640001861B /* OCKOutcomeQuery.swift */; };
		E7131DCB22420A520001861B /* OCKPatientQuery.swift in Sources */ = {isa = PBXBuildFile; fileRef = E7131DCA22420A520001861B /* OCKPatientQuery.swift */; };
		E7131DCD22420FEF0001861B /* TestTask.swift in Sources */ = {isa = PBXBuildFile; fileRef = E7131DCC22420FEF0001861B /* TestTask.swift */; };
		E7131DCF2242CF680001861B /* OCKCDNote.swift in Sources */ = {isa = PBXBuildFile; fileRef = E7131DCE2242CF680001861B /* OCKCDNote.swift */; };
		E726C04C22CFADCD001236E2 /* TestStore+Patients.swift in Sources */ = {isa = PBXBuildFile; fileRef = E726C04B22CFADCD001236E2 /* TestStore+Patients.swift */; };
		E726C04E22CFADDE001236E2 /* TestStore+CarePlans.swift in Sources */ = {isa = PBXBuildFile; fileRef = E726C04D22CFADDE001236E2 /* TestStore+CarePlans.swift */; };
		E726C05022CFADEC001236E2 /* TestStore+Contacts.swift in Sources */ = {isa = PBXBuildFile; fileRef = E726C04F22CFADEC001236E2 /* TestStore+Contacts.swift */; };
		E726C05222CFADF7001236E2 /* TestStore+Tasks.swift in Sources */ = {isa = PBXBuildFile; fileRef = E726C05122CFADF7001236E2 /* TestStore+Tasks.swift */; };
		E726C05422CFAE04001236E2 /* TestStore+Outcomes.swift in Sources */ = {isa = PBXBuildFile; fileRef = E726C05322CFAE04001236E2 /* TestStore+Outcomes.swift */; };
		E726C05622CFB825001236E2 /* TestStore+Notes.swift in Sources */ = {isa = PBXBuildFile; fileRef = E726C05522CFB825001236E2 /* TestStore+Notes.swift */; };
		E746049022385B8300A1B16B /* TestOutcomeValue.swift in Sources */ = {isa = PBXBuildFile; fileRef = E746048F22385B8300A1B16B /* TestOutcomeValue.swift */; };
		E7460494223870C100A1B16B /* OCKObjectCompatible.swift in Sources */ = {isa = PBXBuildFile; fileRef = E7460493223870C100A1B16B /* OCKObjectCompatible.swift */; };
		E747EC4822382BBC00775C0D /* OCKOutcomeValue.swift in Sources */ = {isa = PBXBuildFile; fileRef = E747EC4722382BBC00775C0D /* OCKOutcomeValue.swift */; };
		E760F75222F8C85A007FCB12 /* OCKBiologicalSex.swift in Sources */ = {isa = PBXBuildFile; fileRef = E760F75122F8C85A007FCB12 /* OCKBiologicalSex.swift */; };
		E76FB6092267D89D00F5E1B8 /* OCKAdherenceQuery.swift in Sources */ = {isa = PBXBuildFile; fileRef = E76FB6082267D89D00F5E1B8 /* OCKAdherenceQuery.swift */; };
		E77374892280FB6100F31F94 /* OCKNote.swift in Sources */ = {isa = PBXBuildFile; fileRef = E77374882280FB6100F31F94 /* OCKNote.swift */; };
		E773748B228111BD00F31F94 /* OCKCDContact.swift in Sources */ = {isa = PBXBuildFile; fileRef = E773748A228111BD00F31F94 /* OCKCDContact.swift */; };
		E773748F2281145600F31F94 /* OCKContact.swift in Sources */ = {isa = PBXBuildFile; fileRef = E773748E2281145600F31F94 /* OCKContact.swift */; };
		E77DD23222333D6B00E194A9 /* OCKSchedule.swift in Sources */ = {isa = PBXBuildFile; fileRef = E77DD23122333D6B00E194A9 /* OCKSchedule.swift */; };
		E77DD23622333EA000E194A9 /* TestScheduleElement.swift in Sources */ = {isa = PBXBuildFile; fileRef = E77DD23522333EA000E194A9 /* TestScheduleElement.swift */; };
		E7844F2E2290DE7900EE2E1C /* OCKCDPersonName.swift in Sources */ = {isa = PBXBuildFile; fileRef = E7844F2D2290DE7900EE2E1C /* OCKCDPersonName.swift */; };
		E784B9022232EED600736CA5 /* CareKitStore.framework in Frameworks */ = {isa = PBXBuildFile; fileRef = E784B8F82232EED600736CA5 /* CareKitStore.framework */; };
		E7857A8A229B5F1400FBEFAF /* OCKCDPostalAddress.swift in Sources */ = {isa = PBXBuildFile; fileRef = E7857A89229B5F1400FBEFAF /* OCKCDPostalAddress.swift */; };
		E7AE85472232F24600AF7C32 /* OCKStoreProtocol.swift in Sources */ = {isa = PBXBuildFile; fileRef = E7AE85222232F24500AF7C32 /* OCKStoreProtocol.swift */; };
		E7AE854A2232F24600AF7C32 /* OCKResultClosure.swift in Sources */ = {isa = PBXBuildFile; fileRef = E7AE85252232F24600AF7C32 /* OCKResultClosure.swift */; };
		E7AE854E2232F24600AF7C32 /* OCKPatient.swift in Sources */ = {isa = PBXBuildFile; fileRef = E7AE852B2232F24600AF7C32 /* OCKPatient.swift */; };
		E7AE854F2232F24600AF7C32 /* OCKOutcome.swift in Sources */ = {isa = PBXBuildFile; fileRef = E7AE852C2232F24600AF7C32 /* OCKOutcome.swift */; };
		E7AE85502232F24600AF7C32 /* OCKTask.swift in Sources */ = {isa = PBXBuildFile; fileRef = E7AE852D2232F24600AF7C32 /* OCKTask.swift */; };
		E7AE85512232F24600AF7C32 /* OCKCDScheduleElement.swift in Sources */ = {isa = PBXBuildFile; fileRef = E7AE852F2232F24600AF7C32 /* OCKCDScheduleElement.swift */; };
		E7AE85522232F24600AF7C32 /* OCKCDOutcome.swift in Sources */ = {isa = PBXBuildFile; fileRef = E7AE85302232F24600AF7C32 /* OCKCDOutcome.swift */; };
		E7AE85532232F24600AF7C32 /* OCKCDOutcomeValue.swift in Sources */ = {isa = PBXBuildFile; fileRef = E7AE85312232F24600AF7C32 /* OCKCDOutcomeValue.swift */; };
		E7AE85542232F24600AF7C32 /* OCKStore+Tasks.swift in Sources */ = {isa = PBXBuildFile; fileRef = E7AE85322232F24600AF7C32 /* OCKStore+Tasks.swift */; };
		E7AE85552232F24600AF7C32 /* OCKStore+Outcomes.swift in Sources */ = {isa = PBXBuildFile; fileRef = E7AE85332232F24600AF7C32 /* OCKStore+Outcomes.swift */; };
		E7AE85572232F24600AF7C32 /* OCKStore+Patients.swift in Sources */ = {isa = PBXBuildFile; fileRef = E7AE85362232F24600AF7C32 /* OCKStore+Patients.swift */; };
		E7AE85582232F24600AF7C32 /* OCKCDObject.swift in Sources */ = {isa = PBXBuildFile; fileRef = E7AE85372232F24600AF7C32 /* OCKCDObject.swift */; };
		E7AE85592232F24600AF7C32 /* OCKCDTask.swift in Sources */ = {isa = PBXBuildFile; fileRef = E7AE85382232F24600AF7C32 /* OCKCDTask.swift */; };
		E7AE855A2232F24600AF7C32 /* OCKCDPatient.swift in Sources */ = {isa = PBXBuildFile; fileRef = E7AE85392232F24600AF7C32 /* OCKCDPatient.swift */; };
		E7AE855B2232F24600AF7C32 /* OCKCDVersionedObject.swift in Sources */ = {isa = PBXBuildFile; fileRef = E7AE853A2232F24600AF7C32 /* OCKCDVersionedObject.swift */; };
		E7AE855C2232F24600AF7C32 /* OCKStore.swift in Sources */ = {isa = PBXBuildFile; fileRef = E7AE853B2232F24600AF7C32 /* OCKStore.swift */; };
		E7AE855D2232F24600AF7C32 /* OCKStoreError.swift in Sources */ = {isa = PBXBuildFile; fileRef = E7AE853D2232F24600AF7C32 /* OCKStoreError.swift */; };
		E7B023A122419F01001F9552 /* TestPatient.swift in Sources */ = {isa = PBXBuildFile; fileRef = E7B023A022419F01001F9552 /* TestPatient.swift */; };
		E7B023B62241BF43001F9552 /* OCKCarePlanQuery.swift in Sources */ = {isa = PBXBuildFile; fileRef = E7B023B52241BF43001F9552 /* OCKCarePlanQuery.swift */; };
		E7B278322243EDFF00BF14BB /* OCKScheduleEvent.swift in Sources */ = {isa = PBXBuildFile; fileRef = E7B278312243EDFF00BF14BB /* OCKScheduleEvent.swift */; };
		E7B278342243FADC00BF14BB /* TestScheduleEvent.swift in Sources */ = {isa = PBXBuildFile; fileRef = E7B278332243FADC00BF14BB /* TestScheduleEvent.swift */; };
		E7B278382244644900BF14BB /* OCKEvent.swift in Sources */ = {isa = PBXBuildFile; fileRef = E7B278372244644900BF14BB /* OCKEvent.swift */; };
		E7B2783A224468F100BF14BB /* OCKEventQuery.swift in Sources */ = {isa = PBXBuildFile; fileRef = E7B27839224468F100BF14BB /* OCKEventQuery.swift */; };
		E7B5C0162299E22400451AA5 /* OCKAdherence.swift in Sources */ = {isa = PBXBuildFile; fileRef = E7B5C0152299E22400451AA5 /* OCKAdherence.swift */; };
		E7B7AF72226C26C300646A91 /* OCKStoreProtocol+Synchronous.swift in Sources */ = {isa = PBXBuildFile; fileRef = E7B7AF71226C26C300646A91 /* OCKStoreProtocol+Synchronous.swift */; };
		E7BC32FC22332FB60055CA62 /* TestSchedule.swift in Sources */ = {isa = PBXBuildFile; fileRef = E7BC32FB22332FB60055CA62 /* TestSchedule.swift */; };
		E7BC32FE22332FD00055CA62 /* OCKScheduleElement.swift in Sources */ = {isa = PBXBuildFile; fileRef = E7BC32FD22332FD00055CA62 /* OCKScheduleElement.swift */; };
		E7D671C02281E3F30089E4B7 /* OCKContactQuery.swift in Sources */ = {isa = PBXBuildFile; fileRef = E7D671BF2281E3F30089E4B7 /* OCKContactQuery.swift */; };
		E7D671C22281F7380089E4B7 /* OCKStore+Contacts.swift in Sources */ = {isa = PBXBuildFile; fileRef = E7D671C12281F7380089E4B7 /* OCKStore+Contacts.swift */; };
		E7E6FF57223716A900782246 /* OCKCDCarePlan.swift in Sources */ = {isa = PBXBuildFile; fileRef = E7E6FF56223716A900782246 /* OCKCDCarePlan.swift */; };
		E7E6FF5E2237279C00782246 /* OCKCarePlan.swift in Sources */ = {isa = PBXBuildFile; fileRef = E7E6FF5D2237279C00782246 /* OCKCarePlan.swift */; };
		E7E6FF6222372B3600782246 /* OCKStore+CarePlans.swift in Sources */ = {isa = PBXBuildFile; fileRef = E7E6FF6122372B3600782246 /* OCKStore+CarePlans.swift */; };
		E7E793D4225F9B53004BDD21 /* TestStoreProtocolExtensions.swift in Sources */ = {isa = PBXBuildFile; fileRef = E7E793D3225F9B53004BDD21 /* TestStoreProtocolExtensions.swift */; };
		E7E793D6225F9BD0004BDD21 /* Utils.swift in Sources */ = {isa = PBXBuildFile; fileRef = E7E793D5225F9BD0004BDD21 /* Utils.swift */; };
/* End PBXBuildFile section */

/* Begin PBXContainerItemProxy section */
		E784B9032232EED600736CA5 /* PBXContainerItemProxy */ = {
			isa = PBXContainerItemProxy;
			containerPortal = E784B8EF2232EED600736CA5 /* Project object */;
			proxyType = 1;
			remoteGlobalIDString = E784B8F72232EED600736CA5;
			remoteInfo = CareKitCarePlanStore;
		};
/* End PBXContainerItemProxy section */

/* Begin PBXFileReference section */
		03024AE32342612C0062B6E7 /* OCKAnyPatient.swift */ = {isa = PBXFileReference; lastKnownFileType = sourcecode.swift; path = OCKAnyPatient.swift; sourceTree = "<group>"; };
		03143263244F86C30025481A /* OCKWatchConnectivityPeer.swift */ = {isa = PBXFileReference; lastKnownFileType = sourcecode.swift; path = OCKWatchConnectivityPeer.swift; sourceTree = "<group>"; };
		03190D3F24DDDEE900C888EC /* TestHealthKitLinkage.swift */ = {isa = PBXFileReference; lastKnownFileType = sourcecode.swift; path = TestHealthKitLinkage.swift; sourceTree = "<group>"; };
		0322ED19245752CE0018FCEB /* OCKCDClock.swift */ = {isa = PBXFileReference; lastKnownFileType = sourcecode.swift; path = OCKCDClock.swift; sourceTree = "<group>"; };
		0326CE5C25C3903700C2553C /* OCKCDKnowledgeElement.swift */ = {isa = PBXFileReference; lastKnownFileType = sourcecode.swift; path = OCKCDKnowledgeElement.swift; sourceTree = "<group>"; };
		032C064424539FE6008D6FC9 /* TestWatchConnectivityPeer.swift */ = {isa = PBXFileReference; lastKnownFileType = sourcecode.swift; path = TestWatchConnectivityPeer.swift; sourceTree = "<group>"; };
		0339A01F2316FCCA002F784A /* OCKEventStore.swift */ = {isa = PBXFileReference; fileEncoding = 4; lastKnownFileType = sourcecode.swift; path = OCKEventStore.swift; sourceTree = "<group>"; };
		03459E7023393D1E001EB323 /* OCKCDHealthKitLinkage.swift */ = {isa = PBXFileReference; lastKnownFileType = sourcecode.swift; path = OCKCDHealthKitLinkage.swift; sourceTree = "<group>"; };
		034C4EDE23D8BE7F005CDD0C /* OCKLog.swift */ = {isa = PBXFileReference; lastKnownFileType = sourcecode.swift; path = OCKLog.swift; sourceTree = "<group>"; };
		034C4EE023D8C560005CDD0C /* OCKHealthKitStore+Tasks.swift */ = {isa = PBXFileReference; lastKnownFileType = sourcecode.swift; path = "OCKHealthKitStore+Tasks.swift"; sourceTree = "<group>"; };
		034C4EE223D8C56D005CDD0C /* OCKHealthKitStore+Outcomes.swift */ = {isa = PBXFileReference; lastKnownFileType = sourcecode.swift; path = "OCKHealthKitStore+Outcomes.swift"; sourceTree = "<group>"; };
		03503C092310A52300BEE859 /* OCKCarePlanStore.swift */ = {isa = PBXFileReference; fileEncoding = 4; lastKnownFileType = sourcecode.swift; path = OCKCarePlanStore.swift; sourceTree = "<group>"; };
		03503C0A2310A52300BEE859 /* OCKContactStore.swift */ = {isa = PBXFileReference; fileEncoding = 4; lastKnownFileType = sourcecode.swift; path = OCKContactStore.swift; sourceTree = "<group>"; };
		03503C0B2310A52300BEE859 /* OCKTaskStore.swift */ = {isa = PBXFileReference; fileEncoding = 4; lastKnownFileType = sourcecode.swift; path = OCKTaskStore.swift; sourceTree = "<group>"; };
		03503C0D2310A52400BEE859 /* OCKOutcomeStore.swift */ = {isa = PBXFileReference; fileEncoding = 4; lastKnownFileType = sourcecode.swift; path = OCKOutcomeStore.swift; sourceTree = "<group>"; };
		03534C1623426DFD00BA1C67 /* OCKAnyCarePlan.swift */ = {isa = PBXFileReference; lastKnownFileType = sourcecode.swift; path = OCKAnyCarePlan.swift; sourceTree = "<group>"; };
		03534C182342756E00BA1C67 /* OCKAnyContact.swift */ = {isa = PBXFileReference; lastKnownFileType = sourcecode.swift; path = OCKAnyContact.swift; sourceTree = "<group>"; };
		03534C1A23427D0800BA1C67 /* OCKAnyTask.swift */ = {isa = PBXFileReference; lastKnownFileType = sourcecode.swift; path = OCKAnyTask.swift; sourceTree = "<group>"; };
		03534C1C2342917000BA1C67 /* OCKAnyOutcome.swift */ = {isa = PBXFileReference; lastKnownFileType = sourcecode.swift; path = OCKAnyOutcome.swift; sourceTree = "<group>"; };
		03534C1E2342B4CA00BA1C67 /* OCKAnyPatientStore.swift */ = {isa = PBXFileReference; lastKnownFileType = sourcecode.swift; path = OCKAnyPatientStore.swift; sourceTree = "<group>"; };
		03534C202342B51B00BA1C67 /* OCKPatientStore.swift */ = {isa = PBXFileReference; lastKnownFileType = sourcecode.swift; path = OCKPatientStore.swift; sourceTree = "<group>"; };
		03534C252342B92600BA1C67 /* OCKPatientStoreDelegate.swift */ = {isa = PBXFileReference; fileEncoding = 4; lastKnownFileType = sourcecode.swift; path = OCKPatientStoreDelegate.swift; sourceTree = "<group>"; };
		03534C282342B94900BA1C67 /* OCKCarePlanStoreDelegate.swift */ = {isa = PBXFileReference; lastKnownFileType = sourcecode.swift; path = OCKCarePlanStoreDelegate.swift; sourceTree = "<group>"; };
		03534C2A2342B95C00BA1C67 /* OCKAnyCarePlanStore.swift */ = {isa = PBXFileReference; lastKnownFileType = sourcecode.swift; path = OCKAnyCarePlanStore.swift; sourceTree = "<group>"; };
		035FE1762343F1DF00851723 /* TestOutcome.swift */ = {isa = PBXFileReference; lastKnownFileType = sourcecode.swift; path = TestOutcome.swift; sourceTree = "<group>"; };
		035FE17C23440E8900851723 /* OCKPersistentStoreCoordinator+Events.swift */ = {isa = PBXFileReference; lastKnownFileType = sourcecode.swift; path = "OCKPersistentStoreCoordinator+Events.swift"; sourceTree = "<group>"; };
		035FE17E23451DB100851723 /* TestCarePlan.swift */ = {isa = PBXFileReference; lastKnownFileType = sourcecode.swift; path = TestCarePlan.swift; sourceTree = "<group>"; };
		035FE18023451E7600851723 /* TestContact.swift */ = {isa = PBXFileReference; lastKnownFileType = sourcecode.swift; path = TestContact.swift; sourceTree = "<group>"; };
		03678DD72342BD2000E27926 /* OCKContactStoreDelegate.swift */ = {isa = PBXFileReference; lastKnownFileType = sourcecode.swift; path = OCKContactStoreDelegate.swift; sourceTree = "<group>"; };
		03678DD92342BD2D00E27926 /* OCKAnyContactStore.swift */ = {isa = PBXFileReference; lastKnownFileType = sourcecode.swift; path = OCKAnyContactStore.swift; sourceTree = "<group>"; };
		03678DDC2342C07900E27926 /* OCKAnyTaskStore.swift */ = {isa = PBXFileReference; lastKnownFileType = sourcecode.swift; path = OCKAnyTaskStore.swift; sourceTree = "<group>"; };
		03678DDE2342C08200E27926 /* OCKTaskStoreDelegate.swift */ = {isa = PBXFileReference; lastKnownFileType = sourcecode.swift; path = OCKTaskStoreDelegate.swift; sourceTree = "<group>"; };
		03678DE12342C32000E27926 /* OCKOutcomeStoreDelegate.swift */ = {isa = PBXFileReference; lastKnownFileType = sourcecode.swift; path = OCKOutcomeStoreDelegate.swift; sourceTree = "<group>"; };
		03678DE32342C32800E27926 /* OCKAnyOutcomeStore.swift */ = {isa = PBXFileReference; lastKnownFileType = sourcecode.swift; path = OCKAnyOutcomeStore.swift; sourceTree = "<group>"; };
		03678DE52342C55100E27926 /* OCKPostalAddress.swift */ = {isa = PBXFileReference; lastKnownFileType = sourcecode.swift; path = OCKPostalAddress.swift; sourceTree = "<group>"; };
		03678DE72342C59200E27926 /* OCKLabeledValue.swift */ = {isa = PBXFileReference; lastKnownFileType = sourcecode.swift; path = OCKLabeledValue.swift; sourceTree = "<group>"; };
		03678DEF2343B21F00E27926 /* OCKAnyEvent.swift */ = {isa = PBXFileReference; lastKnownFileType = sourcecode.swift; path = OCKAnyEvent.swift; sourceTree = "<group>"; };
		03678DF12343B23400E27926 /* OCKAnyEventStore.swift */ = {isa = PBXFileReference; lastKnownFileType = sourcecode.swift; path = OCKAnyEventStore.swift; sourceTree = "<group>"; };
		03903A5A2317308A006061D2 /* OCKHealthKitProxy.swift */ = {isa = PBXFileReference; lastKnownFileType = sourcecode.swift; path = OCKHealthKitProxy.swift; sourceTree = "<group>"; };
		039FDEFC25AF6601008F3684 /* CareKitStore2.1.xcdatamodel */ = {isa = PBXFileReference; lastKnownFileType = wrapper.xcdatamodel; path = CareKitStore2.1.xcdatamodel; sourceTree = "<group>"; };
		039FDEFD25AF6601008F3684 /* CareKitStore2.0.xcdatamodel */ = {isa = PBXFileReference; lastKnownFileType = wrapper.xcdatamodel; path = CareKitStore2.0.xcdatamodel; sourceTree = "<group>"; };
		039FDF3625AFC393008F3684 /* OCKStoreMigration2_0To2_1Policy.swift */ = {isa = PBXFileReference; lastKnownFileType = sourcecode.swift; path = OCKStoreMigration2_0To2_1Policy.swift; sourceTree = "<group>"; };
		03A0549B232ADE7D001ADF16 /* OCKPersistentStoreCoordinator+Patients.swift */ = {isa = PBXFileReference; lastKnownFileType = sourcecode.swift; path = "OCKPersistentStoreCoordinator+Patients.swift"; sourceTree = "<group>"; };
		03A0549D232ADF3B001ADF16 /* OCKPersistentStoreCoordinator+CarePlans.swift */ = {isa = PBXFileReference; lastKnownFileType = sourcecode.swift; path = "OCKPersistentStoreCoordinator+CarePlans.swift"; sourceTree = "<group>"; };
		03A0549F232ADF8C001ADF16 /* OCKPersistentStoreCoordinator+Contacts.swift */ = {isa = PBXFileReference; lastKnownFileType = sourcecode.swift; path = "OCKPersistentStoreCoordinator+Contacts.swift"; sourceTree = "<group>"; };
		03A054A1232ADFE7001ADF16 /* OCKPersistentStoreCoordinator+Tasks.swift */ = {isa = PBXFileReference; lastKnownFileType = sourcecode.swift; path = "OCKPersistentStoreCoordinator+Tasks.swift"; sourceTree = "<group>"; };
		03A054A3232AE01F001ADF16 /* OCKPersistentStoreCoordinator+Outcomes.swift */ = {isa = PBXFileReference; lastKnownFileType = sourcecode.swift; path = "OCKPersistentStoreCoordinator+Outcomes.swift"; sourceTree = "<group>"; };
		03A156B924466B6800A3EEC0 /* OCKRevisionRecord.swift */ = {isa = PBXFileReference; fileEncoding = 4; lastKnownFileType = sourcecode.swift; path = OCKRevisionRecord.swift; sourceTree = "<group>"; };
		03A156BA24466B6800A3EEC0 /* OCKStore+Synchronization.swift */ = {isa = PBXFileReference; fileEncoding = 4; lastKnownFileType = sourcecode.swift; path = "OCKStore+Synchronization.swift"; sourceTree = "<group>"; };
		03A156BB24466B6800A3EEC0 /* OCKRemoteSynchronizable.swift */ = {isa = PBXFileReference; fileEncoding = 4; lastKnownFileType = sourcecode.swift; path = OCKRemoteSynchronizable.swift; sourceTree = "<group>"; };
		03A156BF24466B8D00A3EEC0 /* OCKEntity.swift */ = {isa = PBXFileReference; lastKnownFileType = sourcecode.swift; path = OCKEntity.swift; sourceTree = "<group>"; };
		03A156CA24467CB600A3EEC0 /* TestStore+Sync.swift */ = {isa = PBXFileReference; lastKnownFileType = sourcecode.swift; path = "TestStore+Sync.swift"; sourceTree = "<group>"; };
		03A156CE24467CCD00A3EEC0 /* TestStore+ConsumeRevisions.swift */ = {isa = PBXFileReference; lastKnownFileType = sourcecode.swift; path = "TestStore+ConsumeRevisions.swift"; sourceTree = "<group>"; };
		03A156D024467CD900A3EEC0 /* TestStore+BuildRevisions.swift */ = {isa = PBXFileReference; lastKnownFileType = sourcecode.swift; path = "TestStore+BuildRevisions.swift"; sourceTree = "<group>"; };
		03A156D224467D1E00A3EEC0 /* TestKnowledgeVector.swift */ = {isa = PBXFileReference; lastKnownFileType = sourcecode.swift; path = TestKnowledgeVector.swift; sourceTree = "<group>"; };
		03A7841B25DB080E00D93EFB /* OCKCDTag.swift */ = {isa = PBXFileReference; lastKnownFileType = sourcecode.swift; path = OCKCDTag.swift; sourceTree = "<group>"; };
		03ABAAB723146772001FCACE /* OCKUtilities.swift */ = {isa = PBXFileReference; lastKnownFileType = sourcecode.swift; path = OCKUtilities.swift; sourceTree = "<group>"; };
		03ADE66925CCA3E9008507BE /* TestStore+CRDT.swift */ = {isa = PBXFileReference; lastKnownFileType = sourcecode.swift; path = "TestStore+CRDT.swift"; sourceTree = "<group>"; };
		03ADE67125CCB32B008507BE /* TestStore+ResolveConflicts.swift */ = {isa = PBXFileReference; lastKnownFileType = sourcecode.swift; path = "TestStore+ResolveConflicts.swift"; sourceTree = "<group>"; };
		03ADE6CA25CDBD5A008507BE /* OCKCDHealthKitTask.swift */ = {isa = PBXFileReference; lastKnownFileType = sourcecode.swift; path = OCKCDHealthKitTask.swift; sourceTree = "<group>"; };
		03ADE6F625CDCC00008507BE /* OCKStore+HealthKit.swift */ = {isa = PBXFileReference; lastKnownFileType = sourcecode.swift; path = "OCKStore+HealthKit.swift"; sourceTree = "<group>"; };
		03ADE71525CDFC98008507BE /* OCKStore+Transactions.swift */ = {isa = PBXFileReference; lastKnownFileType = sourcecode.swift; path = "OCKStore+Transactions.swift"; sourceTree = "<group>"; };
		03B1A17A25DEF0BD00BBECF2 /* 2.0_2.1_Mapping.xcmappingmodel */ = {isa = PBXFileReference; lastKnownFileType = wrapper.xcmappingmodel; path = 2.0_2.1_Mapping.xcmappingmodel; sourceTree = "<group>"; };
		03B372142347BDD70082A8AA /* TestHealthKitStore+Tasks.swift */ = {isa = PBXFileReference; lastKnownFileType = sourcecode.swift; path = "TestHealthKitStore+Tasks.swift"; sourceTree = "<group>"; };
		03BB28FC25D5C78A004498E0 /* OCKQueryProtocol.swift */ = {isa = PBXFileReference; fileEncoding = 4; lastKnownFileType = sourcecode.swift; path = OCKQueryProtocol.swift; sourceTree = "<group>"; };
		03CB6EBC2316EFEF0081AA7C /* OCKHealthKitPassthroughStore.swift */ = {isa = PBXFileReference; lastKnownFileType = sourcecode.swift; path = OCKHealthKitPassthroughStore.swift; sourceTree = "<group>"; };
		03CB6EBE2316F14C0081AA7C /* OCKHealthKitLinkage.swift */ = {isa = PBXFileReference; lastKnownFileType = sourcecode.swift; path = OCKHealthKitLinkage.swift; sourceTree = "<group>"; };
		03CF3600230DCDF100A66A38 /* OCKSemanticVersion.swift */ = {isa = PBXFileReference; lastKnownFileType = sourcecode.swift; path = OCKSemanticVersion.swift; sourceTree = "<group>"; };
		03CF3602230DCE6600A66A38 /* TestSemanticVersion.swift */ = {isa = PBXFileReference; lastKnownFileType = sourcecode.swift; path = TestSemanticVersion.swift; sourceTree = "<group>"; };
		03D40831240D87CC0033C09E /* TestStore.swift */ = {isa = PBXFileReference; lastKnownFileType = sourcecode.swift; path = TestStore.swift; sourceTree = "<group>"; };
		03E48E4925B10E30005CBCB1 /* SampleStore2.0.sqlite-wal */ = {isa = PBXFileReference; lastKnownFileType = text; path = "SampleStore2.0.sqlite-wal"; sourceTree = "<group>"; };
		03E48E4A25B10E30005CBCB1 /* SampleStore2.0.sqlite-shm */ = {isa = PBXFileReference; lastKnownFileType = file; path = "SampleStore2.0.sqlite-shm"; sourceTree = "<group>"; };
		03E48E4B25B10E30005CBCB1 /* TestCoreDataSchema+Migrations.swift */ = {isa = PBXFileReference; fileEncoding = 4; lastKnownFileType = sourcecode.swift; path = "TestCoreDataSchema+Migrations.swift"; sourceTree = "<group>"; };
		03E48E4C25B10E30005CBCB1 /* SampleStore2.0.sqlite */ = {isa = PBXFileReference; lastKnownFileType = file; path = SampleStore2.0.sqlite; sourceTree = "<group>"; };
		03E76D1F23D22110003BF691 /* OCKHealthKitOutcome.swift */ = {isa = PBXFileReference; lastKnownFileType = sourcecode.swift; path = OCKHealthKitOutcome.swift; sourceTree = "<group>"; };
		03E88154234D077A00A28A13 /* OCKAnyVersionableTask.swift */ = {isa = PBXFileReference; lastKnownFileType = sourcecode.swift; path = OCKAnyVersionableTask.swift; sourceTree = "<group>"; };
		03FA436623144FC000683FF3 /* OCKStoreCoordinator.swift */ = {isa = PBXFileReference; lastKnownFileType = sourcecode.swift; path = OCKStoreCoordinator.swift; sourceTree = "<group>"; };
		03FA4368231453B100683FF3 /* TestPersistentStoreCoordinator.swift */ = {isa = PBXFileReference; lastKnownFileType = sourcecode.swift; path = TestPersistentStoreCoordinator.swift; sourceTree = "<group>"; };
		03FE69802345618D00F3318C /* OCKHealthKitTask.swift */ = {isa = PBXFileReference; lastKnownFileType = sourcecode.swift; path = OCKHealthKitTask.swift; sourceTree = "<group>"; };
		05A6B74D237F4A94009D7D1F /* CareKitStore.xctestplan */ = {isa = PBXFileReference; lastKnownFileType = text; path = CareKitStore.xctestplan; sourceTree = "<group>"; };
		510638E12885B86E00FDC9F5 /* OCKHealthKitPassthroughStore+OutcomesStream.swift */ = {isa = PBXFileReference; lastKnownFileType = sourcecode.swift; path = "OCKHealthKitPassthroughStore+OutcomesStream.swift"; sourceTree = "<group>"; };
		510638E32885B8ED00FDC9F5 /* OCKHealthKitPassthroughStore+EventsStream.swift */ = {isa = PBXFileReference; lastKnownFileType = sourcecode.swift; path = "OCKHealthKitPassthroughStore+EventsStream.swift"; sourceTree = "<group>"; };
		5121407C240043E200B035F6 /* TestEvent.swift */ = {isa = PBXFileReference; lastKnownFileType = sourcecode.swift; path = TestEvent.swift; sourceTree = "<group>"; };
		5122A2B829523218003B0B57 /* CareTaskProgressStrategy+CheckingOutcomesExist.swift */ = {isa = PBXFileReference; lastKnownFileType = sourcecode.swift; path = "CareTaskProgressStrategy+CheckingOutcomesExist.swift"; sourceTree = "<group>"; };
		5122A2BA2952323E003B0B57 /* BinaryCareTaskProgress.swift */ = {isa = PBXFileReference; lastKnownFileType = sourcecode.swift; path = BinaryCareTaskProgress.swift; sourceTree = "<group>"; };
		5122A2BC295232CF003B0B57 /* LinearCareTaskProgress.swift */ = {isa = PBXFileReference; lastKnownFileType = sourcecode.swift; path = LinearCareTaskProgress.swift; sourceTree = "<group>"; };
		5122A2BE29523549003B0B57 /* CareTaskProgressStrategy+SummingOutcomeValues.swift */ = {isa = PBXFileReference; lastKnownFileType = sourcecode.swift; path = "CareTaskProgressStrategy+SummingOutcomeValues.swift"; sourceTree = "<group>"; };
		5122A2C029523754003B0B57 /* CareTaskProgressStrategy.swift */ = {isa = PBXFileReference; lastKnownFileType = sourcecode.swift; path = CareTaskProgressStrategy.swift; sourceTree = "<group>"; };
		5122A2C429523926003B0B57 /* AggregatedCareTaskProgress.swift */ = {isa = PBXFileReference; lastKnownFileType = sourcecode.swift; path = AggregatedCareTaskProgress.swift; sourceTree = "<group>"; };
		51266323291B1DE200C1D7DE /* Project-Shared.xcconfig */ = {isa = PBXFileReference; fileEncoding = 4; lastKnownFileType = text.xcconfig; path = "Project-Shared.xcconfig"; sourceTree = "<group>"; };
		515D939A293FB56E00B23BBE /* XCTestCase+Utilities.swift */ = {isa = PBXFileReference; lastKnownFileType = sourcecode.swift; path = "XCTestCase+Utilities.swift"; sourceTree = "<group>"; };
		515D939D294108B200B23BBE /* TestStoreCoordinator+EventStream.swift */ = {isa = PBXFileReference; lastKnownFileType = sourcecode.swift; path = "TestStoreCoordinator+EventStream.swift"; sourceTree = "<group>"; };
		516C52CA2964F6CB002B1FA2 /* TestHealthKitPassthroughStore+Outcomes.swift */ = {isa = PBXFileReference; lastKnownFileType = sourcecode.swift; path = "TestHealthKitPassthroughStore+Outcomes.swift"; sourceTree = "<group>"; };
		5173451228DA50DE006CA562 /* OCKAdherenceAggregator.swift */ = {isa = PBXFileReference; fileEncoding = 4; lastKnownFileType = sourcecode.swift; path = OCKAdherenceAggregator.swift; sourceTree = "<group>"; };
		5173451328DA50DE006CA562 /* OCKEventAggregator.swift */ = {isa = PBXFileReference; fileEncoding = 4; lastKnownFileType = sourcecode.swift; path = OCKEventAggregator.swift; sourceTree = "<group>"; };
		518B4A18293EEE07007F6778 /* QueryMonitor.swift */ = {isa = PBXFileReference; lastKnownFileType = sourcecode.swift; path = QueryMonitor.swift; sourceTree = "<group>"; };
		5194C2DD29084B480004F914 /* TestLinearCareTaskProgress.swift */ = {isa = PBXFileReference; lastKnownFileType = sourcecode.swift; path = TestLinearCareTaskProgress.swift; sourceTree = "<group>"; };
		51979E5C28D01C8600BD3145 /* Collection+Extension.swift */ = {isa = PBXFileReference; lastKnownFileType = sourcecode.swift; path = "Collection+Extension.swift"; sourceTree = "<group>"; };
		51988DD7297F1F7400D94E4A /* LogCategory.swift */ = {isa = PBXFileReference; lastKnownFileType = sourcecode.swift; path = LogCategory.swift; sourceTree = "<group>"; };
		51988DF9297F239B00D94E4A /* Logger+Init.swift */ = {isa = PBXFileReference; lastKnownFileType = sourcecode.swift; path = "Logger+Init.swift"; sourceTree = "<group>"; };
		51988DFB297F24D000D94E4A /* OSLog+Init.swift */ = {isa = PBXFileReference; lastKnownFileType = sourcecode.swift; path = "OSLog+Init.swift"; sourceTree = "<group>"; };
		51988E0A297F407A00D94E4A /* TestBinaryCareTaskProgress.swift */ = {isa = PBXFileReference; lastKnownFileType = sourcecode.swift; path = TestBinaryCareTaskProgress.swift; sourceTree = "<group>"; };
		51988E0C297F428600D94E4A /* TestCareTaskProgress.swift */ = {isa = PBXFileReference; lastKnownFileType = sourcecode.swift; path = TestCareTaskProgress.swift; sourceTree = "<group>"; };
		51988E13297F491F00D94E4A /* TestCustomCareTaskProgressStrategy.swift */ = {isa = PBXFileReference; lastKnownFileType = sourcecode.swift; path = TestCustomCareTaskProgressStrategy.swift; sourceTree = "<group>"; };
		51988E15297F4A4A00D94E4A /* TestAggregatedCareTaskProgress.swift */ = {isa = PBXFileReference; lastKnownFileType = sourcecode.swift; path = TestAggregatedCareTaskProgress.swift; sourceTree = "<group>"; };
		51B3D2BD2936B4C700392F12 /* CareStoreQueryResults.swift */ = {isa = PBXFileReference; lastKnownFileType = sourcecode.swift; path = CareStoreQueryResults.swift; sourceTree = "<group>"; };
		51C020FC2941876800A425DA /* TestStore+TasksStream.swift */ = {isa = PBXFileReference; lastKnownFileType = sourcecode.swift; path = "TestStore+TasksStream.swift"; sourceTree = "<group>"; };
		51C0AB662878E23900B5944C /* HealthKitQueryMonitor.swift */ = {isa = PBXFileReference; fileEncoding = 4; lastKnownFileType = sourcecode.swift; path = HealthKitQueryMonitor.swift; sourceTree = "<group>"; };
		51C0AB672878E23900B5944C /* HealthKitQueryMonitor+QueryResult.swift */ = {isa = PBXFileReference; fileEncoding = 4; lastKnownFileType = sourcecode.swift; path = "HealthKitQueryMonitor+QueryResult.swift"; sourceTree = "<group>"; };
		51C0AB682878E23900B5944C /* CoreDataQueryMonitor.swift */ = {isa = PBXFileReference; fileEncoding = 4; lastKnownFileType = sourcecode.swift; path = CoreDataQueryMonitor.swift; sourceTree = "<group>"; };
		51C0AB752878E25700B5944C /* TestCoreDataQueryMonitor.swift */ = {isa = PBXFileReference; fileEncoding = 4; lastKnownFileType = sourcecode.swift; path = TestCoreDataQueryMonitor.swift; sourceTree = "<group>"; };
		51CD578E29788807005711EA /* CareKitStore.docc */ = {isa = PBXFileReference; lastKnownFileType = folder.documentationcatalog; path = CareKitStore.docc; sourceTree = "<group>"; };
		51CEA77129086EC500418F66 /* TestCheckingOutcomeExistsProgressStrategy.swift */ = {isa = PBXFileReference; lastKnownFileType = sourcecode.swift; path = TestCheckingOutcomeExistsProgressStrategy.swift; sourceTree = "<group>"; };
		51CEA7732908727800418F66 /* CareTaskProgressTestUtils.swift */ = {isa = PBXFileReference; lastKnownFileType = sourcecode.swift; path = CareTaskProgressTestUtils.swift; sourceTree = "<group>"; };
		51CEA77529087A0200418F66 /* TestSummingOutcomeValuesProgressStrategy.swift */ = {isa = PBXFileReference; lastKnownFileType = sourcecode.swift; path = TestSummingOutcomeValuesProgressStrategy.swift; sourceTree = "<group>"; };
		51D2F63A2878FBE900D19C2D /* PartialEvent.swift */ = {isa = PBXFileReference; fileEncoding = 4; lastKnownFileType = sourcecode.swift; path = PartialEvent.swift; sourceTree = "<group>"; };
		51D2F6462879017300D19C2D /* TestStore+EventsStream.swift */ = {isa = PBXFileReference; fileEncoding = 4; lastKnownFileType = sourcecode.swift; path = "TestStore+EventsStream.swift"; sourceTree = "<group>"; };
		51D2F649287901CA00D19C2D /* TestPartialEvents.swift */ = {isa = PBXFileReference; fileEncoding = 4; lastKnownFileType = sourcecode.swift; path = TestPartialEvents.swift; sourceTree = "<group>"; };
		51DF5B26287C82680067795E /* OCKReadOnlyEventStore+Utilities.swift */ = {isa = PBXFileReference; lastKnownFileType = sourcecode.swift; path = "OCKReadOnlyEventStore+Utilities.swift"; sourceTree = "<group>"; };
		51DF5B29287C84A10067795E /* OCKReadOnlyEventStore+VersioningUtilities.swift */ = {isa = PBXFileReference; lastKnownFileType = sourcecode.swift; path = "OCKReadOnlyEventStore+VersioningUtilities.swift"; sourceTree = "<group>"; };
		51DF5B2D287DCE1F0067795E /* OCKHealthKitPassthroughStore+EventUtilities.swift */ = {isa = PBXFileReference; lastKnownFileType = sourcecode.swift; path = "OCKHealthKitPassthroughStore+EventUtilities.swift"; sourceTree = "<group>"; };
		51DF5B2F287DE8F90067795E /* SampleChange.swift */ = {isa = PBXFileReference; lastKnownFileType = sourcecode.swift; path = SampleChange.swift; sourceTree = "<group>"; };
		51DF5B31287DE9210067795E /* Sample.swift */ = {isa = PBXFileReference; lastKnownFileType = sourcecode.swift; path = Sample.swift; sourceTree = "<group>"; };
		51DF5B33287DEB770067795E /* TestHealthKitPassthroughStore+Events.swift */ = {isa = PBXFileReference; lastKnownFileType = sourcecode.swift; path = "TestHealthKitPassthroughStore+Events.swift"; sourceTree = "<group>"; };
		51E6631F28871F83006197D3 /* OCKReadOnlyEventStore+PartialEventsStream.swift */ = {isa = PBXFileReference; fileEncoding = 4; lastKnownFileType = sourcecode.swift; path = "OCKReadOnlyEventStore+PartialEventsStream.swift"; sourceTree = "<group>"; };
		51E6632028871F83006197D3 /* OCKReadOnlyEventStore+FetchPartialEvents.swift */ = {isa = PBXFileReference; fileEncoding = 4; lastKnownFileType = sourcecode.swift; path = "OCKReadOnlyEventStore+FetchPartialEvents.swift"; sourceTree = "<group>"; };
		51E663252887205C006197D3 /* OCKHealthKitPassthroughStore+FetchEvents.swift */ = {isa = PBXFileReference; fileEncoding = 4; lastKnownFileType = sourcecode.swift; path = "OCKHealthKitPassthroughStore+FetchEvents.swift"; sourceTree = "<group>"; };
		51E663262887205C006197D3 /* OCKHealthKitPassthroughStore+FetchOutcomes.swift */ = {isa = PBXFileReference; fileEncoding = 4; lastKnownFileType = sourcecode.swift; path = "OCKHealthKitPassthroughStore+FetchOutcomes.swift"; sourceTree = "<group>"; };
		51EB47522901AA2C00734820 /* CareTaskProgress.swift */ = {isa = PBXFileReference; lastKnownFileType = sourcecode.swift; path = CareTaskProgress.swift; sourceTree = "<group>"; };
		E7131DC02241FAA80001861B /* OCKTaskQuery.swift */ = {isa = PBXFileReference; lastKnownFileType = sourcecode.swift; path = OCKTaskQuery.swift; sourceTree = "<group>"; };
		E7131DC4224200640001861B /* OCKOutcomeQuery.swift */ = {isa = PBXFileReference; lastKnownFileType = sourcecode.swift; path = OCKOutcomeQuery.swift; sourceTree = "<group>"; };
		E7131DCA22420A520001861B /* OCKPatientQuery.swift */ = {isa = PBXFileReference; lastKnownFileType = sourcecode.swift; path = OCKPatientQuery.swift; sourceTree = "<group>"; };
		E7131DCC22420FEF0001861B /* TestTask.swift */ = {isa = PBXFileReference; lastKnownFileType = sourcecode.swift; path = TestTask.swift; sourceTree = "<group>"; };
		E7131DCE2242CF680001861B /* OCKCDNote.swift */ = {isa = PBXFileReference; lastKnownFileType = sourcecode.swift; path = OCKCDNote.swift; sourceTree = "<group>"; };
		E726C04B22CFADCD001236E2 /* TestStore+Patients.swift */ = {isa = PBXFileReference; lastKnownFileType = sourcecode.swift; path = "TestStore+Patients.swift"; sourceTree = "<group>"; };
		E726C04D22CFADDE001236E2 /* TestStore+CarePlans.swift */ = {isa = PBXFileReference; lastKnownFileType = sourcecode.swift; path = "TestStore+CarePlans.swift"; sourceTree = "<group>"; };
		E726C04F22CFADEC001236E2 /* TestStore+Contacts.swift */ = {isa = PBXFileReference; lastKnownFileType = sourcecode.swift; path = "TestStore+Contacts.swift"; sourceTree = "<group>"; };
		E726C05122CFADF7001236E2 /* TestStore+Tasks.swift */ = {isa = PBXFileReference; lastKnownFileType = sourcecode.swift; path = "TestStore+Tasks.swift"; sourceTree = "<group>"; };
		E726C05322CFAE04001236E2 /* TestStore+Outcomes.swift */ = {isa = PBXFileReference; lastKnownFileType = sourcecode.swift; path = "TestStore+Outcomes.swift"; sourceTree = "<group>"; };
		E726C05522CFB825001236E2 /* TestStore+Notes.swift */ = {isa = PBXFileReference; lastKnownFileType = sourcecode.swift; path = "TestStore+Notes.swift"; sourceTree = "<group>"; };
		E746048F22385B8300A1B16B /* TestOutcomeValue.swift */ = {isa = PBXFileReference; lastKnownFileType = sourcecode.swift; path = TestOutcomeValue.swift; sourceTree = "<group>"; };
		E7460493223870C100A1B16B /* OCKObjectCompatible.swift */ = {isa = PBXFileReference; lastKnownFileType = sourcecode.swift; path = OCKObjectCompatible.swift; sourceTree = "<group>"; };
		E747EC4722382BBC00775C0D /* OCKOutcomeValue.swift */ = {isa = PBXFileReference; lastKnownFileType = sourcecode.swift; path = OCKOutcomeValue.swift; sourceTree = "<group>"; };
		E760F75122F8C85A007FCB12 /* OCKBiologicalSex.swift */ = {isa = PBXFileReference; lastKnownFileType = sourcecode.swift; path = OCKBiologicalSex.swift; sourceTree = "<group>"; };
		E76FB6082267D89D00F5E1B8 /* OCKAdherenceQuery.swift */ = {isa = PBXFileReference; lastKnownFileType = sourcecode.swift; path = OCKAdherenceQuery.swift; sourceTree = "<group>"; };
		E77374882280FB6100F31F94 /* OCKNote.swift */ = {isa = PBXFileReference; lastKnownFileType = sourcecode.swift; path = OCKNote.swift; sourceTree = "<group>"; };
		E773748A228111BD00F31F94 /* OCKCDContact.swift */ = {isa = PBXFileReference; lastKnownFileType = sourcecode.swift; path = OCKCDContact.swift; sourceTree = "<group>"; };
		E773748E2281145600F31F94 /* OCKContact.swift */ = {isa = PBXFileReference; lastKnownFileType = sourcecode.swift; path = OCKContact.swift; sourceTree = "<group>"; };
		E77DD23122333D6B00E194A9 /* OCKSchedule.swift */ = {isa = PBXFileReference; lastKnownFileType = sourcecode.swift; path = OCKSchedule.swift; sourceTree = "<group>"; };
		E77DD23522333EA000E194A9 /* TestScheduleElement.swift */ = {isa = PBXFileReference; lastKnownFileType = sourcecode.swift; path = TestScheduleElement.swift; sourceTree = "<group>"; };
		E7844F2D2290DE7900EE2E1C /* OCKCDPersonName.swift */ = {isa = PBXFileReference; lastKnownFileType = sourcecode.swift; path = OCKCDPersonName.swift; sourceTree = "<group>"; };
		E784B8F82232EED600736CA5 /* CareKitStore.framework */ = {isa = PBXFileReference; explicitFileType = wrapper.framework; includeInIndex = 0; path = CareKitStore.framework; sourceTree = BUILT_PRODUCTS_DIR; };
		E784B8FC2232EED600736CA5 /* Info.plist */ = {isa = PBXFileReference; lastKnownFileType = text.plist.xml; path = Info.plist; sourceTree = "<group>"; };
		E784B9012232EED600736CA5 /* CareKitStoreTests.xctest */ = {isa = PBXFileReference; explicitFileType = wrapper.cfbundle; includeInIndex = 0; path = CareKitStoreTests.xctest; sourceTree = BUILT_PRODUCTS_DIR; };
		E784B9082232EED600736CA5 /* Info.plist */ = {isa = PBXFileReference; lastKnownFileType = text.plist.xml; path = Info.plist; sourceTree = "<group>"; };
		E7857A89229B5F1400FBEFAF /* OCKCDPostalAddress.swift */ = {isa = PBXFileReference; lastKnownFileType = sourcecode.swift; path = OCKCDPostalAddress.swift; sourceTree = "<group>"; };
		E7AE85222232F24500AF7C32 /* OCKStoreProtocol.swift */ = {isa = PBXFileReference; fileEncoding = 4; lastKnownFileType = sourcecode.swift; path = OCKStoreProtocol.swift; sourceTree = "<group>"; };
		E7AE85252232F24600AF7C32 /* OCKResultClosure.swift */ = {isa = PBXFileReference; fileEncoding = 4; lastKnownFileType = sourcecode.swift; path = OCKResultClosure.swift; sourceTree = "<group>"; };
		E7AE852B2232F24600AF7C32 /* OCKPatient.swift */ = {isa = PBXFileReference; fileEncoding = 4; lastKnownFileType = sourcecode.swift; path = OCKPatient.swift; sourceTree = "<group>"; };
		E7AE852C2232F24600AF7C32 /* OCKOutcome.swift */ = {isa = PBXFileReference; fileEncoding = 4; lastKnownFileType = sourcecode.swift; path = OCKOutcome.swift; sourceTree = "<group>"; };
		E7AE852D2232F24600AF7C32 /* OCKTask.swift */ = {isa = PBXFileReference; fileEncoding = 4; lastKnownFileType = sourcecode.swift; path = OCKTask.swift; sourceTree = "<group>"; };
		E7AE852F2232F24600AF7C32 /* OCKCDScheduleElement.swift */ = {isa = PBXFileReference; fileEncoding = 4; lastKnownFileType = sourcecode.swift; path = OCKCDScheduleElement.swift; sourceTree = "<group>"; };
		E7AE85302232F24600AF7C32 /* OCKCDOutcome.swift */ = {isa = PBXFileReference; fileEncoding = 4; lastKnownFileType = sourcecode.swift; path = OCKCDOutcome.swift; sourceTree = "<group>"; };
		E7AE85312232F24600AF7C32 /* OCKCDOutcomeValue.swift */ = {isa = PBXFileReference; fileEncoding = 4; lastKnownFileType = sourcecode.swift; path = OCKCDOutcomeValue.swift; sourceTree = "<group>"; };
		E7AE85322232F24600AF7C32 /* OCKStore+Tasks.swift */ = {isa = PBXFileReference; fileEncoding = 4; lastKnownFileType = sourcecode.swift; path = "OCKStore+Tasks.swift"; sourceTree = "<group>"; };
		E7AE85332232F24600AF7C32 /* OCKStore+Outcomes.swift */ = {isa = PBXFileReference; fileEncoding = 4; lastKnownFileType = sourcecode.swift; path = "OCKStore+Outcomes.swift"; sourceTree = "<group>"; };
		E7AE85362232F24600AF7C32 /* OCKStore+Patients.swift */ = {isa = PBXFileReference; fileEncoding = 4; lastKnownFileType = sourcecode.swift; path = "OCKStore+Patients.swift"; sourceTree = "<group>"; };
		E7AE85372232F24600AF7C32 /* OCKCDObject.swift */ = {isa = PBXFileReference; fileEncoding = 4; lastKnownFileType = sourcecode.swift; path = OCKCDObject.swift; sourceTree = "<group>"; };
		E7AE85382232F24600AF7C32 /* OCKCDTask.swift */ = {isa = PBXFileReference; fileEncoding = 4; lastKnownFileType = sourcecode.swift; path = OCKCDTask.swift; sourceTree = "<group>"; };
		E7AE85392232F24600AF7C32 /* OCKCDPatient.swift */ = {isa = PBXFileReference; fileEncoding = 4; lastKnownFileType = sourcecode.swift; path = OCKCDPatient.swift; sourceTree = "<group>"; };
		E7AE853A2232F24600AF7C32 /* OCKCDVersionedObject.swift */ = {isa = PBXFileReference; fileEncoding = 4; lastKnownFileType = sourcecode.swift; path = OCKCDVersionedObject.swift; sourceTree = "<group>"; };
		E7AE853B2232F24600AF7C32 /* OCKStore.swift */ = {isa = PBXFileReference; fileEncoding = 4; lastKnownFileType = sourcecode.swift; path = OCKStore.swift; sourceTree = "<group>"; };
		E7AE853D2232F24600AF7C32 /* OCKStoreError.swift */ = {isa = PBXFileReference; fileEncoding = 4; lastKnownFileType = sourcecode.swift; path = OCKStoreError.swift; sourceTree = "<group>"; };
		E7B023A022419F01001F9552 /* TestPatient.swift */ = {isa = PBXFileReference; lastKnownFileType = sourcecode.swift; path = TestPatient.swift; sourceTree = "<group>"; };
		E7B023B52241BF43001F9552 /* OCKCarePlanQuery.swift */ = {isa = PBXFileReference; lastKnownFileType = sourcecode.swift; path = OCKCarePlanQuery.swift; sourceTree = "<group>"; };
		E7B278312243EDFF00BF14BB /* OCKScheduleEvent.swift */ = {isa = PBXFileReference; lastKnownFileType = sourcecode.swift; path = OCKScheduleEvent.swift; sourceTree = "<group>"; };
		E7B278332243FADC00BF14BB /* TestScheduleEvent.swift */ = {isa = PBXFileReference; lastKnownFileType = sourcecode.swift; path = TestScheduleEvent.swift; sourceTree = "<group>"; };
		E7B278372244644900BF14BB /* OCKEvent.swift */ = {isa = PBXFileReference; lastKnownFileType = sourcecode.swift; path = OCKEvent.swift; sourceTree = "<group>"; };
		E7B27839224468F100BF14BB /* OCKEventQuery.swift */ = {isa = PBXFileReference; lastKnownFileType = sourcecode.swift; path = OCKEventQuery.swift; sourceTree = "<group>"; };
		E7B5C0152299E22400451AA5 /* OCKAdherence.swift */ = {isa = PBXFileReference; lastKnownFileType = sourcecode.swift; path = OCKAdherence.swift; sourceTree = "<group>"; };
		E7B7AF71226C26C300646A91 /* OCKStoreProtocol+Synchronous.swift */ = {isa = PBXFileReference; lastKnownFileType = sourcecode.swift; path = "OCKStoreProtocol+Synchronous.swift"; sourceTree = "<group>"; };
		E7BC32FB22332FB60055CA62 /* TestSchedule.swift */ = {isa = PBXFileReference; lastKnownFileType = sourcecode.swift; path = TestSchedule.swift; sourceTree = "<group>"; };
		E7BC32FD22332FD00055CA62 /* OCKScheduleElement.swift */ = {isa = PBXFileReference; lastKnownFileType = sourcecode.swift; path = OCKScheduleElement.swift; sourceTree = "<group>"; };
		E7D671BF2281E3F30089E4B7 /* OCKContactQuery.swift */ = {isa = PBXFileReference; lastKnownFileType = sourcecode.swift; path = OCKContactQuery.swift; sourceTree = "<group>"; };
		E7D671C12281F7380089E4B7 /* OCKStore+Contacts.swift */ = {isa = PBXFileReference; lastKnownFileType = sourcecode.swift; path = "OCKStore+Contacts.swift"; sourceTree = "<group>"; };
		E7E6FF56223716A900782246 /* OCKCDCarePlan.swift */ = {isa = PBXFileReference; lastKnownFileType = sourcecode.swift; path = OCKCDCarePlan.swift; sourceTree = "<group>"; };
		E7E6FF5D2237279C00782246 /* OCKCarePlan.swift */ = {isa = PBXFileReference; lastKnownFileType = sourcecode.swift; path = OCKCarePlan.swift; sourceTree = "<group>"; };
		E7E6FF6122372B3600782246 /* OCKStore+CarePlans.swift */ = {isa = PBXFileReference; lastKnownFileType = sourcecode.swift; path = "OCKStore+CarePlans.swift"; sourceTree = "<group>"; };
		E7E793D3225F9B53004BDD21 /* TestStoreProtocolExtensions.swift */ = {isa = PBXFileReference; lastKnownFileType = sourcecode.swift; path = TestStoreProtocolExtensions.swift; sourceTree = "<group>"; };
		E7E793D5225F9BD0004BDD21 /* Utils.swift */ = {isa = PBXFileReference; lastKnownFileType = sourcecode.swift; path = Utils.swift; sourceTree = "<group>"; };
/* End PBXFileReference section */

/* Begin PBXFrameworksBuildPhase section */
		E784B8F52232EED600736CA5 /* Frameworks */ = {
			isa = PBXFrameworksBuildPhase;
			buildActionMask = 2147483647;
			files = (
				5111EDC6293A4ABA0071A701 /* AsyncAlgorithms in Frameworks */,
			);
			runOnlyForDeploymentPostprocessing = 0;
		};
		E784B8FE2232EED600736CA5 /* Frameworks */ = {
			isa = PBXFrameworksBuildPhase;
			buildActionMask = 2147483647;
			files = (
				E784B9022232EED600736CA5 /* CareKitStore.framework in Frameworks */,
			);
			runOnlyForDeploymentPostprocessing = 0;
		};
/* End PBXFrameworksBuildPhase section */

/* Begin PBXGroup section */
		031AE1AA23552F7A001AB62A /* Queries */ = {
			isa = PBXGroup;
			children = (
				03BB28FC25D5C78A004498E0 /* OCKQueryProtocol.swift */,
				E7131DCA22420A520001861B /* OCKPatientQuery.swift */,
				E7B023B52241BF43001F9552 /* OCKCarePlanQuery.swift */,
				E7D671BF2281E3F30089E4B7 /* OCKContactQuery.swift */,
				E7131DC02241FAA80001861B /* OCKTaskQuery.swift */,
				E7131DC4224200640001861B /* OCKOutcomeQuery.swift */,
				E7B27839224468F100BF14BB /* OCKEventQuery.swift */,
				E76FB6082267D89D00F5E1B8 /* OCKAdherenceQuery.swift */,
			);
			path = Queries;
			sourceTree = "<group>";
		};
		03534C242342B86400BA1C67 /* Patients */ = {
			isa = PBXGroup;
			children = (
				03024AE32342612C0062B6E7 /* OCKAnyPatient.swift */,
				03534C1E2342B4CA00BA1C67 /* OCKAnyPatientStore.swift */,
				03534C202342B51B00BA1C67 /* OCKPatientStore.swift */,
			);
			path = Patients;
			sourceTree = "<group>";
		};
		03534C272342B93A00BA1C67 /* CarePlans */ = {
			isa = PBXGroup;
			children = (
				03534C1623426DFD00BA1C67 /* OCKAnyCarePlan.swift */,
				03534C2A2342B95C00BA1C67 /* OCKAnyCarePlanStore.swift */,
				03503C092310A52300BEE859 /* OCKCarePlanStore.swift */,
			);
			path = CarePlans;
			sourceTree = "<group>";
		};
		03678DD62342BC6E00E27926 /* Contacts */ = {
			isa = PBXGroup;
			children = (
				03534C182342756E00BA1C67 /* OCKAnyContact.swift */,
				03678DD92342BD2D00E27926 /* OCKAnyContactStore.swift */,
				03503C0A2310A52300BEE859 /* OCKContactStore.swift */,
			);
			path = Contacts;
			sourceTree = "<group>";
		};
		03678DDB2342C06400E27926 /* Tasks */ = {
			isa = PBXGroup;
			children = (
				03534C1A23427D0800BA1C67 /* OCKAnyTask.swift */,
				03E88154234D077A00A28A13 /* OCKAnyVersionableTask.swift */,
				03678DDC2342C07900E27926 /* OCKAnyTaskStore.swift */,
				03503C0B2310A52300BEE859 /* OCKTaskStore.swift */,
			);
			path = Tasks;
			sourceTree = "<group>";
		};
		03678DE02342C30600E27926 /* Outcomes */ = {
			isa = PBXGroup;
			children = (
				03534C1C2342917000BA1C67 /* OCKAnyOutcome.swift */,
				03678DE32342C32800E27926 /* OCKAnyOutcomeStore.swift */,
				03503C0D2310A52400BEE859 /* OCKOutcomeStore.swift */,
			);
			path = Outcomes;
			sourceTree = "<group>";
		};
		03678DEE2343B20B00E27926 /* Events */ = {
			isa = PBXGroup;
			children = (
				03678DEF2343B21F00E27926 /* OCKAnyEvent.swift */,
				03678DF12343B23400E27926 /* OCKAnyEventStore.swift */,
				0339A01F2316FCCA002F784A /* OCKEventStore.swift */,
				51E6632028871F83006197D3 /* OCKReadOnlyEventStore+FetchPartialEvents.swift */,
				51E6631F28871F83006197D3 /* OCKReadOnlyEventStore+PartialEventsStream.swift */,
				51DF5B26287C82680067795E /* OCKReadOnlyEventStore+Utilities.swift */,
				51DF5B29287C84A10067795E /* OCKReadOnlyEventStore+VersioningUtilities.swift */,
				51D2F63A2878FBE900D19C2D /* PartialEvent.swift */,
			);
			path = Events;
			sourceTree = "<group>";
		};
		03903A5C23198AAD006061D2 /* HealthKit */ = {
			isa = PBXGroup;
			children = (
				03CB6EBC2316EFEF0081AA7C /* OCKHealthKitPassthroughStore.swift */,
				034C4EE023D8C560005CDD0C /* OCKHealthKitStore+Tasks.swift */,
				034C4EE223D8C56D005CDD0C /* OCKHealthKitStore+Outcomes.swift */,
				51E663252887205C006197D3 /* OCKHealthKitPassthroughStore+FetchEvents.swift */,
				510638E32885B8ED00FDC9F5 /* OCKHealthKitPassthroughStore+EventsStream.swift */,
				51DF5B2D287DCE1F0067795E /* OCKHealthKitPassthroughStore+EventUtilities.swift */,
				51E663262887205C006197D3 /* OCKHealthKitPassthroughStore+FetchOutcomes.swift */,
				510638E12885B86E00FDC9F5 /* OCKHealthKitPassthroughStore+OutcomesStream.swift */,
				03FE69802345618D00F3318C /* OCKHealthKitTask.swift */,
				03E76D1F23D22110003BF691 /* OCKHealthKitOutcome.swift */,
				03903A5A2317308A006061D2 /* OCKHealthKitProxy.swift */,
				51DF5B2F287DE8F90067795E /* SampleChange.swift */,
				51DF5B31287DE9210067795E /* Sample.swift */,
			);
			path = HealthKit;
			sourceTree = "<group>";
		};
		039FDF3425AFC345008F3684 /* Migrations */ = {
			isa = PBXGroup;
			children = (
				039FDF3525AFC351008F3684 /* 2_0To2_1 */,
			);
			path = Migrations;
			sourceTree = "<group>";
		};
		039FDF3525AFC351008F3684 /* 2_0To2_1 */ = {
			isa = PBXGroup;
			children = (
				03B1A17A25DEF0BD00BBECF2 /* 2.0_2.1_Mapping.xcmappingmodel */,
				039FDF3625AFC393008F3684 /* OCKStoreMigration2_0To2_1Policy.swift */,
			);
			path = 2_0To2_1;
			sourceTree = "<group>";
		};
		03A0549A232ADE5F001ADF16 /* StoreCoordinator */ = {
			isa = PBXGroup;
			children = (
				03FA436623144FC000683FF3 /* OCKStoreCoordinator.swift */,
				03A0549B232ADE7D001ADF16 /* OCKPersistentStoreCoordinator+Patients.swift */,
				03A0549D232ADF3B001ADF16 /* OCKPersistentStoreCoordinator+CarePlans.swift */,
				03A0549F232ADF8C001ADF16 /* OCKPersistentStoreCoordinator+Contacts.swift */,
				03A054A1232ADFE7001ADF16 /* OCKPersistentStoreCoordinator+Tasks.swift */,
				03A054A3232AE01F001ADF16 /* OCKPersistentStoreCoordinator+Outcomes.swift */,
				035FE17C23440E8900851723 /* OCKPersistentStoreCoordinator+Events.swift */,
			);
			path = StoreCoordinator;
			sourceTree = "<group>";
		};
		03A156B824466B6800A3EEC0 /* Synchronization */ = {
			isa = PBXGroup;
			children = (
				03A156B924466B6800A3EEC0 /* OCKRevisionRecord.swift */,
				03A156BA24466B6800A3EEC0 /* OCKStore+Synchronization.swift */,
				03A156BB24466B6800A3EEC0 /* OCKRemoteSynchronizable.swift */,
				03143263244F86C30025481A /* OCKWatchConnectivityPeer.swift */,
			);
			path = Synchronization;
			sourceTree = "<group>";
		};
		03B372132347BDC30082A8AA /* OCKHealthKitStore */ = {
			isa = PBXGroup;
			children = (
				03B372142347BDD70082A8AA /* TestHealthKitStore+Tasks.swift */,
				51DF5B33287DEB770067795E /* TestHealthKitPassthroughStore+Events.swift */,
				516C52CA2964F6CB002B1FA2 /* TestHealthKitPassthroughStore+Outcomes.swift */,
			);
			path = OCKHealthKitStore;
			sourceTree = "<group>";
		};
		03E48E4825B10E30005CBCB1 /* Migrations */ = {
			isa = PBXGroup;
			children = (
				03E48E4925B10E30005CBCB1 /* SampleStore2.0.sqlite-wal */,
				03E48E4A25B10E30005CBCB1 /* SampleStore2.0.sqlite-shm */,
				03E48E4C25B10E30005CBCB1 /* SampleStore2.0.sqlite */,
			);
			path = Migrations;
			sourceTree = "<group>";
		};
		51266322291B1DE200C1D7DE /* SharedConfiguration */ = {
			isa = PBXGroup;
			children = (
				51266323291B1DE200C1D7DE /* Project-Shared.xcconfig */,
			);
			name = SharedConfiguration;
			path = ../../SharedConfiguration;
			sourceTree = "<group>";
		};
		515D939C2941088800B23BBE /* OCKStoreCoordinator */ = {
			isa = PBXGroup;
			children = (
				03FA4368231453B100683FF3 /* TestPersistentStoreCoordinator.swift */,
				515D939D294108B200B23BBE /* TestStoreCoordinator+EventStream.swift */,
			);
			path = OCKStoreCoordinator;
			sourceTree = "<group>";
		};
		5173451628DA50E3006CA562 /* Stale */ = {
			isa = PBXGroup;
			children = (
				5173451228DA50DE006CA562 /* OCKAdherenceAggregator.swift */,
				5173451328DA50DE006CA562 /* OCKEventAggregator.swift */,
				03534C252342B92600BA1C67 /* OCKPatientStoreDelegate.swift */,
				03534C282342B94900BA1C67 /* OCKCarePlanStoreDelegate.swift */,
				03678DD72342BD2000E27926 /* OCKContactStoreDelegate.swift */,
				03678DDE2342C08200E27926 /* OCKTaskStoreDelegate.swift */,
				03678DE12342C32000E27926 /* OCKOutcomeStoreDelegate.swift */,
			);
			path = Stale;
			sourceTree = "<group>";
		};
		5194C2DC29084B1B0004F914 /* TaskProgress */ = {
			isa = PBXGroup;
			children = (
				51988E0C297F428600D94E4A /* TestCareTaskProgress.swift */,
				51988E0A297F407A00D94E4A /* TestBinaryCareTaskProgress.swift */,
				5194C2DD29084B480004F914 /* TestLinearCareTaskProgress.swift */,
				51988E15297F4A4A00D94E4A /* TestAggregatedCareTaskProgress.swift */,
				51CEA77129086EC500418F66 /* TestCheckingOutcomeExistsProgressStrategy.swift */,
				51CEA77529087A0200418F66 /* TestSummingOutcomeValuesProgressStrategy.swift */,
				51988E13297F491F00D94E4A /* TestCustomCareTaskProgressStrategy.swift */,
				51CEA7732908727800418F66 /* CareTaskProgressTestUtils.swift */,
			);
			path = TaskProgress;
			sourceTree = "<group>";
		};
		51979E5B28D01C5700BD3145 /* Extensions */ = {
			isa = PBXGroup;
			children = (
				51979E5C28D01C8600BD3145 /* Collection+Extension.swift */,
				515D939A293FB56E00B23BBE /* XCTestCase+Utilities.swift */,
			);
			path = Extensions;
			sourceTree = "<group>";
		};
		51988DD6297F1F5A00D94E4A /* Logging */ = {
			isa = PBXGroup;
			children = (
				034C4EDE23D8BE7F005CDD0C /* OCKLog.swift */,
				51988DD7297F1F7400D94E4A /* LogCategory.swift */,
				51988DF9297F239B00D94E4A /* Logger+Init.swift */,
				51988DFB297F24D000D94E4A /* OSLog+Init.swift */,
			);
			path = Logging;
			sourceTree = "<group>";
		};
		51C0AB642878E23900B5944C /* Streaming */ = {
			isa = PBXGroup;
			children = (
				51B3D2BD2936B4C700392F12 /* CareStoreQueryResults.swift */,
				518B4A18293EEE07007F6778 /* QueryMonitor.swift */,
				51C0AB682878E23900B5944C /* CoreDataQueryMonitor.swift */,
				51C0AB662878E23900B5944C /* HealthKitQueryMonitor.swift */,
				51C0AB672878E23900B5944C /* HealthKitQueryMonitor+QueryResult.swift */,
			);
			path = Streaming;
			sourceTree = "<group>";
		};
		51C0AB722878E25700B5944C /* Streaming */ = {
			isa = PBXGroup;
			children = (
				51C0AB752878E25700B5944C /* TestCoreDataQueryMonitor.swift */,
			);
			path = Streaming;
			sourceTree = "<group>";
		};
		51EB474D2901A6C200734820 /* TaskProgress */ = {
			isa = PBXGroup;
			children = (
				51EB47522901AA2C00734820 /* CareTaskProgress.swift */,
				5122A2BA2952323E003B0B57 /* BinaryCareTaskProgress.swift */,
				5122A2BC295232CF003B0B57 /* LinearCareTaskProgress.swift */,
				5122A2C429523926003B0B57 /* AggregatedCareTaskProgress.swift */,
				5122A2C029523754003B0B57 /* CareTaskProgressStrategy.swift */,
				5122A2B829523218003B0B57 /* CareTaskProgressStrategy+CheckingOutcomesExist.swift */,
				5122A2BE29523549003B0B57 /* CareTaskProgressStrategy+SummingOutcomeValues.swift */,
			);
			path = TaskProgress;
			sourceTree = "<group>";
		};
		E746048E22385B5200A1B16B /* Structs */ = {
			isa = PBXGroup;
			children = (
				E7BC32FB22332FB60055CA62 /* TestSchedule.swift */,
				E77DD23522333EA000E194A9 /* TestScheduleElement.swift */,
				E7B278332243FADC00BF14BB /* TestScheduleEvent.swift */,
				E7B023A022419F01001F9552 /* TestPatient.swift */,
				035FE17E23451DB100851723 /* TestCarePlan.swift */,
				035FE18023451E7600851723 /* TestContact.swift */,
				E7131DCC22420FEF0001861B /* TestTask.swift */,
				5121407C240043E200B035F6 /* TestEvent.swift */,
				035FE1762343F1DF00851723 /* TestOutcome.swift */,
				E746048F22385B8300A1B16B /* TestOutcomeValue.swift */,
				03CF3602230DCE6600A66A38 /* TestSemanticVersion.swift */,
				03A156D224467D1E00A3EEC0 /* TestKnowledgeVector.swift */,
				03190D3F24DDDEE900C888EC /* TestHealthKitLinkage.swift */,
			);
			path = Structs;
			sourceTree = "<group>";
		};
		E784B8EE2232EED600736CA5 = {
			isa = PBXGroup;
			children = (
				51CD578E29788807005711EA /* CareKitStore.docc */,
				E784B8FA2232EED600736CA5 /* CareKitStore */,
				E784B9052232EED600736CA5 /* CareKitStoreTests */,
				E784B8F92232EED600736CA5 /* Products */,
			);
			sourceTree = "<group>";
		};
		E784B8F92232EED600736CA5 /* Products */ = {
			isa = PBXGroup;
			children = (
				E784B8F82232EED600736CA5 /* CareKitStore.framework */,
				E784B9012232EED600736CA5 /* CareKitStoreTests.xctest */,
			);
			name = Products;
			sourceTree = "<group>";
		};
		E784B8FA2232EED600736CA5 /* CareKitStore */ = {
			isa = PBXGroup;
			children = (
				51266322291B1DE200C1D7DE /* SharedConfiguration */,
				51988DD6297F1F5A00D94E4A /* Logging */,
				5173451628DA50E3006CA562 /* Stale */,
				51EB474D2901A6C200734820 /* TaskProgress */,
				51C0AB642878E23900B5944C /* Streaming */,
				03A0549A232ADE5F001ADF16 /* StoreCoordinator */,
				03903A5C23198AAD006061D2 /* HealthKit */,
				E7AE852E2232F24600AF7C32 /* CoreData */,
				E7AE852A2232F24600AF7C32 /* Structs */,
				E7AE851F2232F24500AF7C32 /* Protocols */,
				03ABAAB723146772001FCACE /* OCKUtilities.swift */,
				E7AE85252232F24600AF7C32 /* OCKResultClosure.swift */,
				E7AE853D2232F24600AF7C32 /* OCKStoreError.swift */,
				E784B8FC2232EED600736CA5 /* Info.plist */,
			);
			path = CareKitStore;
			sourceTree = "<group>";
		};
		E784B9052232EED600736CA5 /* CareKitStoreTests */ = {
			isa = PBXGroup;
			children = (
				05A6B74D237F4A94009D7D1F /* CareKitStore.xctestplan */,
				51979E5B28D01C5700BD3145 /* Extensions */,
				03B372132347BDC30082A8AA /* OCKHealthKitStore */,
				515D939C2941088800B23BBE /* OCKStoreCoordinator */,
				E7F445E022CFAC6F0090CC36 /* OCKStore */,
				E746048E22385B5200A1B16B /* Structs */,
				E7E6FF5A223718FA00782246 /* CoreDataSchema */,
				51C0AB722878E25700B5944C /* Streaming */,
				5194C2DC29084B1B0004F914 /* TaskProgress */,
				51D2F649287901CA00D19C2D /* TestPartialEvents.swift */,
				E7E793D3225F9B53004BDD21 /* TestStoreProtocolExtensions.swift */,
				032C064424539FE6008D6FC9 /* TestWatchConnectivityPeer.swift */,
				E7E793D5225F9BD0004BDD21 /* Utils.swift */,
				E784B9082232EED600736CA5 /* Info.plist */,
			);
			path = CareKitStoreTests;
			sourceTree = "<group>";
		};
		E7AE851F2232F24500AF7C32 /* Protocols */ = {
			isa = PBXGroup;
			children = (
				03534C242342B86400BA1C67 /* Patients */,
				03534C272342B93A00BA1C67 /* CarePlans */,
				03678DD62342BC6E00E27926 /* Contacts */,
				03678DDB2342C06400E27926 /* Tasks */,
				03678DE02342C30600E27926 /* Outcomes */,
				03678DEE2343B20B00E27926 /* Events */,
				E7AE85222232F24500AF7C32 /* OCKStoreProtocol.swift */,
				E7B7AF71226C26C300646A91 /* OCKStoreProtocol+Synchronous.swift */,
				E7460493223870C100A1B16B /* OCKObjectCompatible.swift */,
			);
			path = Protocols;
			sourceTree = "<group>";
		};
		E7AE852A2232F24600AF7C32 /* Structs */ = {
			isa = PBXGroup;
			children = (
				031AE1AA23552F7A001AB62A /* Queries */,
				03A156BF24466B8D00A3EEC0 /* OCKEntity.swift */,
				E7AE852B2232F24600AF7C32 /* OCKPatient.swift */,
				E7E6FF5D2237279C00782246 /* OCKCarePlan.swift */,
				E773748E2281145600F31F94 /* OCKContact.swift */,
				E7AE852D2232F24600AF7C32 /* OCKTask.swift */,
				E7B278372244644900BF14BB /* OCKEvent.swift */,
				E77DD23122333D6B00E194A9 /* OCKSchedule.swift */,
				E7BC32FD22332FD00055CA62 /* OCKScheduleElement.swift */,
				E7B278312243EDFF00BF14BB /* OCKScheduleEvent.swift */,
				E7AE852C2232F24600AF7C32 /* OCKOutcome.swift */,
				E747EC4722382BBC00775C0D /* OCKOutcomeValue.swift */,
				E77374882280FB6100F31F94 /* OCKNote.swift */,
				E7B5C0152299E22400451AA5 /* OCKAdherence.swift */,
				E760F75122F8C85A007FCB12 /* OCKBiologicalSex.swift */,
				03CF3600230DCDF100A66A38 /* OCKSemanticVersion.swift */,
				03CB6EBE2316F14C0081AA7C /* OCKHealthKitLinkage.swift */,
				03678DE52342C55100E27926 /* OCKPostalAddress.swift */,
				03678DE72342C59200E27926 /* OCKLabeledValue.swift */,
			);
			path = Structs;
			sourceTree = "<group>";
		};
		E7AE852E2232F24600AF7C32 /* CoreData */ = {
			isa = PBXGroup;
			children = (
				039FDF3425AFC345008F3684 /* Migrations */,
				039FDEFB25AF6601008F3684 /* CareKitStore.xcdatamodeld */,
				03A156B824466B6800A3EEC0 /* Synchronization */,
				E7AE853B2232F24600AF7C32 /* OCKStore.swift */,
				03ADE71525CDFC98008507BE /* OCKStore+Transactions.swift */,
				E7AE85362232F24600AF7C32 /* OCKStore+Patients.swift */,
				E7E6FF6122372B3600782246 /* OCKStore+CarePlans.swift */,
				E7D671C12281F7380089E4B7 /* OCKStore+Contacts.swift */,
				E7AE85322232F24600AF7C32 /* OCKStore+Tasks.swift */,
				E7AE85332232F24600AF7C32 /* OCKStore+Outcomes.swift */,
				03ADE6F625CDCC00008507BE /* OCKStore+HealthKit.swift */,
				E7AE85392232F24600AF7C32 /* OCKCDPatient.swift */,
				E7E6FF56223716A900782246 /* OCKCDCarePlan.swift */,
				E773748A228111BD00F31F94 /* OCKCDContact.swift */,
				E7AE85382232F24600AF7C32 /* OCKCDTask.swift */,
				E7AE852F2232F24600AF7C32 /* OCKCDScheduleElement.swift */,
				E7AE85302232F24600AF7C32 /* OCKCDOutcome.swift */,
				E7AE85312232F24600AF7C32 /* OCKCDOutcomeValue.swift */,
				E7AE85372232F24600AF7C32 /* OCKCDObject.swift */,
				E7AE853A2232F24600AF7C32 /* OCKCDVersionedObject.swift */,
				E7131DCE2242CF680001861B /* OCKCDNote.swift */,
				E7844F2D2290DE7900EE2E1C /* OCKCDPersonName.swift */,
				E7857A89229B5F1400FBEFAF /* OCKCDPostalAddress.swift */,
				03459E7023393D1E001EB323 /* OCKCDHealthKitLinkage.swift */,
				0322ED19245752CE0018FCEB /* OCKCDClock.swift */,
				0326CE5C25C3903700C2553C /* OCKCDKnowledgeElement.swift */,
				03ADE6CA25CDBD5A008507BE /* OCKCDHealthKitTask.swift */,
				03A7841B25DB080E00D93EFB /* OCKCDTag.swift */,
			);
			path = CoreData;
			sourceTree = "<group>";
		};
		E7E6FF5A223718FA00782246 /* CoreDataSchema */ = {
			isa = PBXGroup;
			children = (
				03E48E4825B10E30005CBCB1 /* Migrations */,
				03E48E4B25B10E30005CBCB1 /* TestCoreDataSchema+Migrations.swift */,
			);
			path = CoreDataSchema;
			sourceTree = "<group>";
		};
		E7F445E022CFAC6F0090CC36 /* OCKStore */ = {
			isa = PBXGroup;
			children = (
				03D40831240D87CC0033C09E /* TestStore.swift */,
				E726C04B22CFADCD001236E2 /* TestStore+Patients.swift */,
				E726C04D22CFADDE001236E2 /* TestStore+CarePlans.swift */,
				E726C04F22CFADEC001236E2 /* TestStore+Contacts.swift */,
				E726C05122CFADF7001236E2 /* TestStore+Tasks.swift */,
				E726C05322CFAE04001236E2 /* TestStore+Outcomes.swift */,
				E726C05522CFB825001236E2 /* TestStore+Notes.swift */,
				03A156CA24467CB600A3EEC0 /* TestStore+Sync.swift */,
				03A156CE24467CCD00A3EEC0 /* TestStore+ConsumeRevisions.swift */,
				03A156D024467CD900A3EEC0 /* TestStore+BuildRevisions.swift */,
				03ADE66925CCA3E9008507BE /* TestStore+CRDT.swift */,
				03ADE67125CCB32B008507BE /* TestStore+ResolveConflicts.swift */,
				51D2F6462879017300D19C2D /* TestStore+EventsStream.swift */,
				51C020FC2941876800A425DA /* TestStore+TasksStream.swift */,
			);
			path = OCKStore;
			sourceTree = "<group>";
		};
/* End PBXGroup section */

/* Begin PBXHeadersBuildPhase section */
		E784B8F32232EED600736CA5 /* Headers */ = {
			isa = PBXHeadersBuildPhase;
			buildActionMask = 2147483647;
			files = (
			);
			runOnlyForDeploymentPostprocessing = 0;
		};
/* End PBXHeadersBuildPhase section */

/* Begin PBXNativeTarget section */
		E784B8F72232EED600736CA5 /* CareKitStore */ = {
			isa = PBXNativeTarget;
			buildConfigurationList = E784B90C2232EED600736CA5 /* Build configuration list for PBXNativeTarget "CareKitStore" */;
			buildPhases = (
				E784B8F32232EED600736CA5 /* Headers */,
				E784B8F42232EED600736CA5 /* Sources */,
				E784B8F52232EED600736CA5 /* Frameworks */,
				E784B8F62232EED600736CA5 /* Resources */,
			);
			buildRules = (
			);
			dependencies = (
			);
			name = CareKitStore;
			packageProductDependencies = (
				5111EDC5293A4ABA0071A701 /* AsyncAlgorithms */,
			);
			productName = CareKitCarePlanStore;
			productReference = E784B8F82232EED600736CA5 /* CareKitStore.framework */;
			productType = "com.apple.product-type.framework";
		};
		E784B9002232EED600736CA5 /* CareKitStoreTests */ = {
			isa = PBXNativeTarget;
			buildConfigurationList = E784B90F2232EED600736CA5 /* Build configuration list for PBXNativeTarget "CareKitStoreTests" */;
			buildPhases = (
				E784B8FD2232EED600736CA5 /* Sources */,
				E784B8FE2232EED600736CA5 /* Frameworks */,
				E784B8FF2232EED600736CA5 /* Resources */,
			);
			buildRules = (
			);
			dependencies = (
				E784B9042232EED600736CA5 /* PBXTargetDependency */,
			);
			name = CareKitStoreTests;
			productName = CareKitCarePlanStoreTests;
			productReference = E784B9012232EED600736CA5 /* CareKitStoreTests.xctest */;
			productType = "com.apple.product-type.bundle.unit-test";
		};
/* End PBXNativeTarget section */

/* Begin PBXProject section */
		E784B8EF2232EED600736CA5 /* Project object */ = {
			isa = PBXProject;
			attributes = {
				BuildIndependentTargetsInParallel = YES;
				LastSwiftUpdateCheck = 1010;
				LastUpgradeCheck = 1620;
				TargetAttributes = {
					E784B8F72232EED600736CA5 = {
						CreatedOnToolsVersion = 10.1;
						LastSwiftMigration = 1020;
					};
					E784B9002232EED600736CA5 = {
						CreatedOnToolsVersion = 10.1;
						LastSwiftMigration = 1020;
					};
				};
			};
			buildConfigurationList = E784B8F22232EED600736CA5 /* Build configuration list for PBXProject "CareKitStore" */;
			compatibilityVersion = "Xcode 9.3";
			developmentRegion = en;
			hasScannedForEncodings = 0;
			knownRegions = (
				en,
				Base,
			);
			mainGroup = E784B8EE2232EED600736CA5;
			packageReferences = (
				5111EDC4293A4ABA0071A701 /* XCRemoteSwiftPackageReference "swift-async-algorithms" */,
			);
			productRefGroup = E784B8F92232EED600736CA5 /* Products */;
			projectDirPath = "";
			projectRoot = "";
			targets = (
				E784B8F72232EED600736CA5 /* CareKitStore */,
				E784B9002232EED600736CA5 /* CareKitStoreTests */,
			);
		};
/* End PBXProject section */

/* Begin PBXResourcesBuildPhase section */
		E784B8F62232EED600736CA5 /* Resources */ = {
			isa = PBXResourcesBuildPhase;
			buildActionMask = 2147483647;
			files = (
			);
			runOnlyForDeploymentPostprocessing = 0;
		};
		E784B8FF2232EED600736CA5 /* Resources */ = {
			isa = PBXResourcesBuildPhase;
			buildActionMask = 2147483647;
			files = (
				03E48E4D25B10E30005CBCB1 /* SampleStore2.0.sqlite-wal in Resources */,
				03E48E5025B10E30005CBCB1 /* SampleStore2.0.sqlite in Resources */,
				03E48E4E25B10E30005CBCB1 /* SampleStore2.0.sqlite-shm in Resources */,
			);
			runOnlyForDeploymentPostprocessing = 0;
		};
/* End PBXResourcesBuildPhase section */


/* Begin PBXSourcesBuildPhase section */
		E784B8F42232EED600736CA5 /* Sources */ = {
			isa = PBXSourcesBuildPhase;
			buildActionMask = 2147483647;
			files = (
				51D2F63D2878FBE900D19C2D /* PartialEvent.swift in Sources */,
				E7AE85502232F24600AF7C32 /* OCKTask.swift in Sources */,
				E7AE855A2232F24600AF7C32 /* OCKCDPatient.swift in Sources */,
				51DF5B2A287C84A10067795E /* OCKReadOnlyEventStore+VersioningUtilities.swift in Sources */,
				E7AE85472232F24600AF7C32 /* OCKStoreProtocol.swift in Sources */,
				51DF5B32287DE9210067795E /* Sample.swift in Sources */,
				51DF5B30287DE8F90067795E /* SampleChange.swift in Sources */,
				51EB47532901AA2C00734820 /* CareTaskProgress.swift in Sources */,
				51CD578F29788807005711EA /* CareKitStore.docc in Sources */,
				E7BC32FE22332FD00055CA62 /* OCKScheduleElement.swift in Sources */,
				51DF5B27287C82680067795E /* OCKReadOnlyEventStore+Utilities.swift in Sources */,
				039FDF3725AFC393008F3684 /* OCKStoreMigration2_0To2_1Policy.swift in Sources */,
				510638E42885B8ED00FDC9F5 /* OCKHealthKitPassthroughStore+EventsStream.swift in Sources */,
				518B4A19293EEE07007F6778 /* QueryMonitor.swift in Sources */,
				03459E7123393D1E001EB323 /* OCKCDHealthKitLinkage.swift in Sources */,
				034C4EDF23D8BE7F005CDD0C /* OCKLog.swift in Sources */,
				E7E6FF6222372B3600782246 /* OCKStore+CarePlans.swift in Sources */,
				03503C0E2310A52400BEE859 /* OCKCarePlanStore.swift in Sources */,
				51E663272887205C006197D3 /* OCKHealthKitPassthroughStore+FetchEvents.swift in Sources */,
				03A7841C25DB080E00D93EFB /* OCKCDTag.swift in Sources */,
				03A156BC24466B6800A3EEC0 /* OCKRevisionRecord.swift in Sources */,
				5122A2BD295232CF003B0B57 /* LinearCareTaskProgress.swift in Sources */,
				03534C292342B94900BA1C67 /* OCKCarePlanStoreDelegate.swift in Sources */,
				E7AE85592232F24600AF7C32 /* OCKCDTask.swift in Sources */,
				E7AE855C2232F24600AF7C32 /* OCKStore.swift in Sources */,
				E7857A8A229B5F1400FBEFAF /* OCKCDPostalAddress.swift in Sources */,
				03903A5B2317308A006061D2 /* OCKHealthKitProxy.swift in Sources */,
				51E663282887205C006197D3 /* OCKHealthKitPassthroughStore+FetchOutcomes.swift in Sources */,
				03678DD82342BD2000E27926 /* OCKContactStoreDelegate.swift in Sources */,
				03A156C024466B8D00A3EEC0 /* OCKEntity.swift in Sources */,
				E7B7AF72226C26C300646A91 /* OCKStoreProtocol+Synchronous.swift in Sources */,
				03B1A17B25DEF0BD00BBECF2 /* 2.0_2.1_Mapping.xcmappingmodel in Sources */,
				E7131DC5224200640001861B /* OCKOutcomeQuery.swift in Sources */,
				03A156BE24466B6800A3EEC0 /* OCKRemoteSynchronizable.swift in Sources */,
				E77374892280FB6100F31F94 /* OCKNote.swift in Sources */,
				E7B023B62241BF43001F9552 /* OCKCarePlanQuery.swift in Sources */,
				03678DF02343B21F00E27926 /* OCKAnyEvent.swift in Sources */,
				E77DD23222333D6B00E194A9 /* OCKSchedule.swift in Sources */,
				03534C1723426DFD00BA1C67 /* OCKAnyCarePlan.swift in Sources */,
				03503C122310A52400BEE859 /* OCKOutcomeStore.swift in Sources */,
				E7B278322243EDFF00BF14BB /* OCKScheduleEvent.swift in Sources */,
				03024AE42342612C0062B6E7 /* OCKAnyPatient.swift in Sources */,
				E7AE85552232F24600AF7C32 /* OCKStore+Outcomes.swift in Sources */,
				E7AE854F2232F24600AF7C32 /* OCKOutcome.swift in Sources */,
				E773748B228111BD00F31F94 /* OCKCDContact.swift in Sources */,
				03CB6EBF2316F14C0081AA7C /* OCKHealthKitLinkage.swift in Sources */,
				E7AE85582232F24600AF7C32 /* OCKCDObject.swift in Sources */,
				51988DD8297F1F7400D94E4A /* LogCategory.swift in Sources */,
				03534C2B2342B95C00BA1C67 /* OCKAnyCarePlanStore.swift in Sources */,
				51C0AB6D2878E23900B5944C /* HealthKitQueryMonitor+QueryResult.swift in Sources */,
				5122A2B929523218003B0B57 /* CareTaskProgressStrategy+CheckingOutcomesExist.swift in Sources */,
				035FE17D23440E8900851723 /* OCKPersistentStoreCoordinator+Events.swift in Sources */,
				034C4EE323D8C56D005CDD0C /* OCKHealthKitStore+Outcomes.swift in Sources */,
				E7E6FF5E2237279C00782246 /* OCKCarePlan.swift in Sources */,
				E7AE85572232F24600AF7C32 /* OCKStore+Patients.swift in Sources */,
				03503C102310A52400BEE859 /* OCKTaskStore.swift in Sources */,
				E7B278382244644900BF14BB /* OCKEvent.swift in Sources */,
				034C4EE123D8C560005CDD0C /* OCKHealthKitStore+Tasks.swift in Sources */,
				03A054A2232ADFE7001ADF16 /* OCKPersistentStoreCoordinator+Tasks.swift in Sources */,
				5122A2C529523926003B0B57 /* AggregatedCareTaskProgress.swift in Sources */,
				03A054A0232ADF8C001ADF16 /* OCKPersistentStoreCoordinator+Contacts.swift in Sources */,
				51979E5D28D01C8600BD3145 /* Collection+Extension.swift in Sources */,
				51C0AB6C2878E23900B5944C /* HealthKitQueryMonitor.swift in Sources */,
				E7AE854E2232F24600AF7C32 /* OCKPatient.swift in Sources */,
				E7E6FF57223716A900782246 /* OCKCDCarePlan.swift in Sources */,
				E7AE854A2232F24600AF7C32 /* OCKResultClosure.swift in Sources */,
				03678DE22342C32000E27926 /* OCKOutcomeStoreDelegate.swift in Sources */,
				E760F75222F8C85A007FCB12 /* OCKBiologicalSex.swift in Sources */,
				03CF3601230DCDF100A66A38 /* OCKSemanticVersion.swift in Sources */,
				03678DDD2342C07900E27926 /* OCKAnyTaskStore.swift in Sources */,
				E7D671C02281E3F30089E4B7 /* OCKContactQuery.swift in Sources */,
				E7131DCF2242CF680001861B /* OCKCDNote.swift in Sources */,
				E7B2783A224468F100BF14BB /* OCKEventQuery.swift in Sources */,
				E7844F2E2290DE7900EE2E1C /* OCKCDPersonName.swift in Sources */,
				51988DFA297F239B00D94E4A /* Logger+Init.swift in Sources */,
				039FDEFE25AF6601008F3684 /* CareKitStore.xcdatamodeld in Sources */,
				5122A2BB2952323E003B0B57 /* BinaryCareTaskProgress.swift in Sources */,
				51E6632328871F83006197D3 /* OCKReadOnlyEventStore+FetchPartialEvents.swift in Sources */,
				E7B5C0162299E22400451AA5 /* OCKAdherence.swift in Sources */,
				03678DDF2342C08200E27926 /* OCKTaskStoreDelegate.swift in Sources */,
				03CB6EBD2316EFEF0081AA7C /* OCKHealthKitPassthroughStore.swift in Sources */,
				5122A2C129523754003B0B57 /* CareTaskProgressStrategy.swift in Sources */,
				03534C1F2342B4CA00BA1C67 /* OCKAnyPatientStore.swift in Sources */,
				E7AE85542232F24600AF7C32 /* OCKStore+Tasks.swift in Sources */,
				03ADE6F725CDCC00008507BE /* OCKStore+HealthKit.swift in Sources */,
				51E6632128871F83006197D3 /* OCKReadOnlyEventStore+PartialEventsStream.swift in Sources */,
				03534C1D2342917000BA1C67 /* OCKAnyOutcome.swift in Sources */,
				03E88155234D077A00A28A13 /* OCKAnyVersionableTask.swift in Sources */,
				03143264244F86C30025481A /* OCKWatchConnectivityPeer.swift in Sources */,
				03A054A4232AE01F001ADF16 /* OCKPersistentStoreCoordinator+Outcomes.swift in Sources */,
				03534C1B23427D0800BA1C67 /* OCKAnyTask.swift in Sources */,
				03678DE42342C32800E27926 /* OCKAnyOutcomeStore.swift in Sources */,
				5173451528DA50DE006CA562 /* OCKEventAggregator.swift in Sources */,
				51DF5B2E287DCE1F0067795E /* OCKHealthKitPassthroughStore+EventUtilities.swift in Sources */,
				E76FB6092267D89D00F5E1B8 /* OCKAdherenceQuery.swift in Sources */,
				E7AE85512232F24600AF7C32 /* OCKCDScheduleElement.swift in Sources */,
				E747EC4822382BBC00775C0D /* OCKOutcomeValue.swift in Sources */,
				03534C212342B51B00BA1C67 /* OCKPatientStore.swift in Sources */,
				03FE69812345618D00F3318C /* OCKHealthKitTask.swift in Sources */,
				510638E22885B86E00FDC9F5 /* OCKHealthKitPassthroughStore+OutcomesStream.swift in Sources */,
				0326CE5D25C3903700C2553C /* OCKCDKnowledgeElement.swift in Sources */,
				03534C262342B92600BA1C67 /* OCKPatientStoreDelegate.swift in Sources */,
				03A0549E232ADF3B001ADF16 /* OCKPersistentStoreCoordinator+CarePlans.swift in Sources */,
				E7AE85522232F24600AF7C32 /* OCKCDOutcome.swift in Sources */,
				5122A2BF29523549003B0B57 /* CareTaskProgressStrategy+SummingOutcomeValues.swift in Sources */,
				03ADE6CB25CDBD5A008507BE /* OCKCDHealthKitTask.swift in Sources */,
				03678DE62342C55100E27926 /* OCKPostalAddress.swift in Sources */,
				51B3D2BE2936B4C700392F12 /* CareStoreQueryResults.swift in Sources */,
				E773748F2281145600F31F94 /* OCKContact.swift in Sources */,
				E7AE855D2232F24600AF7C32 /* OCKStoreError.swift in Sources */,
				E7131DCB22420A520001861B /* OCKPatientQuery.swift in Sources */,
				E7131DC12241FAA80001861B /* OCKTaskQuery.swift in Sources */,
				03E76D2023D22110003BF691 /* OCKHealthKitOutcome.swift in Sources */,
				03A0549C232ADE7D001ADF16 /* OCKPersistentStoreCoordinator+Patients.swift in Sources */,
				03503C0F2310A52400BEE859 /* OCKContactStore.swift in Sources */,
				03FA436723144FC000683FF3 /* OCKStoreCoordinator.swift in Sources */,
				51C0AB6E2878E23900B5944C /* CoreDataQueryMonitor.swift in Sources */,
				E7AE855B2232F24600AF7C32 /* OCKCDVersionedObject.swift in Sources */,
				03534C192342756E00BA1C67 /* OCKAnyContact.swift in Sources */,
				E7D671C22281F7380089E4B7 /* OCKStore+Contacts.swift in Sources */,
				03678DDA2342BD2D00E27926 /* OCKAnyContactStore.swift in Sources */,
				0339A0202316FCCA002F784A /* OCKEventStore.swift in Sources */,
				5173451428DA50DE006CA562 /* OCKAdherenceAggregator.swift in Sources */,
				E7460494223870C100A1B16B /* OCKObjectCompatible.swift in Sources */,
				03BB28FD25D5C78A004498E0 /* OCKQueryProtocol.swift in Sources */,
				03678DE82342C59200E27926 /* OCKLabeledValue.swift in Sources */,
				E7AE85532232F24600AF7C32 /* OCKCDOutcomeValue.swift in Sources */,
				03678DF22343B23400E27926 /* OCKAnyEventStore.swift in Sources */,
				03ADE71625CDFC98008507BE /* OCKStore+Transactions.swift in Sources */,
				03ABAAB823146772001FCACE /* OCKUtilities.swift in Sources */,
				51988DFC297F24D000D94E4A /* OSLog+Init.swift in Sources */,
				0322ED1A245752CE0018FCEB /* OCKCDClock.swift in Sources */,
				03A156BD24466B6800A3EEC0 /* OCKStore+Synchronization.swift in Sources */,
			);
			runOnlyForDeploymentPostprocessing = 0;
		};
		E784B8FD2232EED600736CA5 /* Sources */ = {
			isa = PBXSourcesBuildPhase;
			buildActionMask = 2147483647;
			files = (
				E726C05422CFAE04001236E2 /* TestStore+Outcomes.swift in Sources */,
				51988E12297F468E00D94E4A /* TestSummingOutcomeValuesProgressStrategy.swift in Sources */,
				03ADE66A25CCA3E9008507BE /* TestStore+CRDT.swift in Sources */,
				51D2F64B287901CD00D19C2D /* TestPartialEvents.swift in Sources */,
				035FE18123451E7600851723 /* TestContact.swift in Sources */,
				03B372152347BDD70082A8AA /* TestHealthKitStore+Tasks.swift in Sources */,
				51988E0F297F439100D94E4A /* TestLinearCareTaskProgress.swift in Sources */,
				51988E11297F458900D94E4A /* CareTaskProgressTestUtils.swift in Sources */,
				E7BC32FC22332FB60055CA62 /* TestSchedule.swift in Sources */,
				E726C04C22CFADCD001236E2 /* TestStore+Patients.swift in Sources */,
				E7E793D6225F9BD0004BDD21 /* Utils.swift in Sources */,
				516C52CB2964F6CB002B1FA2 /* TestHealthKitPassthroughStore+Outcomes.swift in Sources */,
				51988E0D297F428600D94E4A /* TestCareTaskProgress.swift in Sources */,
				51988E0B297F407A00D94E4A /* TestBinaryCareTaskProgress.swift in Sources */,
				03A156D424467D3A00A3EEC0 /* TestStore+Sync.swift in Sources */,
				03A156D924467E8200A3EEC0 /* TestStore+BuildRevisions.swift in Sources */,
				E746049022385B8300A1B16B /* TestOutcomeValue.swift in Sources */,
				E726C04E22CFADDE001236E2 /* TestStore+CarePlans.swift in Sources */,
				03190D4024DDDEE900C888EC /* TestHealthKitLinkage.swift in Sources */,
				03A156D624467D4100A3EEC0 /* TestStore+ConsumeRevisions.swift in Sources */,
				51C0AB7B2878E28600B5944C /* TestCoreDataQueryMonitor.swift in Sources */,
				51D2F6482879018400D19C2D /* TestStore+EventsStream.swift in Sources */,
				03E48E4F25B10E30005CBCB1 /* TestCoreDataSchema+Migrations.swift in Sources */,
				03ADE67225CCB32B008507BE /* TestStore+ResolveConflicts.swift in Sources */,
				E7131DCD22420FEF0001861B /* TestTask.swift in Sources */,
				5121407D240043E200B035F6 /* TestEvent.swift in Sources */,
				E7E793D4225F9B53004BDD21 /* TestStoreProtocolExtensions.swift in Sources */,
				51988E16297F4A4A00D94E4A /* TestAggregatedCareTaskProgress.swift in Sources */,
				035FE1772343F1DF00851723 /* TestOutcome.swift in Sources */,
				51988E14297F491F00D94E4A /* TestCustomCareTaskProgressStrategy.swift in Sources */,
				035FE17F23451DB100851723 /* TestCarePlan.swift in Sources */,
				51988E10297F457200D94E4A /* TestCheckingOutcomeExistsProgressStrategy.swift in Sources */,
				515D939E294108B200B23BBE /* TestStoreCoordinator+EventStream.swift in Sources */,
				03CF3603230DCE6600A66A38 /* TestSemanticVersion.swift in Sources */,
				515D939B293FB56E00B23BBE /* XCTestCase+Utilities.swift in Sources */,
				E726C05222CFADF7001236E2 /* TestStore+Tasks.swift in Sources */,
				E7B023A122419F01001F9552 /* TestPatient.swift in Sources */,
				E77DD23622333EA000E194A9 /* TestScheduleElement.swift in Sources */,
				51DF5B34287DEB770067795E /* TestHealthKitPassthroughStore+Events.swift in Sources */,
				032C06472453A032008D6FC9 /* TestWatchConnectivityPeer.swift in Sources */,
				E7B278342243FADC00BF14BB /* TestScheduleEvent.swift in Sources */,
				51C020FD2941876800A425DA /* TestStore+TasksStream.swift in Sources */,
				03A156D824467D4900A3EEC0 /* TestKnowledgeVector.swift in Sources */,
				03FA4369231453B100683FF3 /* TestPersistentStoreCoordinator.swift in Sources */,
				E726C05022CFADEC001236E2 /* TestStore+Contacts.swift in Sources */,
				E726C05622CFB825001236E2 /* TestStore+Notes.swift in Sources */,
				03D40832240D87CC0033C09E /* TestStore.swift in Sources */,
			);
			runOnlyForDeploymentPostprocessing = 0;
		};
/* End PBXSourcesBuildPhase section */

/* Begin PBXTargetDependency section */
		E784B9042232EED600736CA5 /* PBXTargetDependency */ = {
			isa = PBXTargetDependency;
			target = E784B8F72232EED600736CA5 /* CareKitStore */;
			targetProxy = E784B9032232EED600736CA5 /* PBXContainerItemProxy */;
		};
/* End PBXTargetDependency section */

/* Begin XCBuildConfiguration section */
		E784B90A2232EED600736CA5 /* Debug */ = {
			isa = XCBuildConfiguration;
			baseConfigurationReference = 51266323291B1DE200C1D7DE /* Project-Shared.xcconfig */;
			buildSettings = {
				ALLOW_TARGET_PLATFORM_SPECIALIZATION = YES;
				ALWAYS_SEARCH_USER_PATHS = NO;
				ASSETCATALOG_COMPILER_GENERATE_SWIFT_ASSET_SYMBOL_EXTENSIONS = YES;
				CLANG_ADDRESS_SANITIZER_CONTAINER_OVERFLOW = YES;
				CLANG_ANALYZER_NONNULL = YES;
				CLANG_ANALYZER_NUMBER_OBJECT_CONVERSION = YES_AGGRESSIVE;
				CLANG_ANALYZER_SECURITY_FLOATLOOPCOUNTER = YES;
				CLANG_ANALYZER_SECURITY_INSECUREAPI_RAND = YES;
				CLANG_ANALYZER_SECURITY_INSECUREAPI_STRCPY = YES;
				CLANG_CXX_LANGUAGE_STANDARD = "gnu++14";
				CLANG_CXX_LIBRARY = "libc++";
				CLANG_ENABLE_MODULES = YES;
				CLANG_ENABLE_OBJC_ARC = YES;
				CLANG_ENABLE_OBJC_WEAK = YES;
				CLANG_UNDEFINED_BEHAVIOR_SANITIZER_INTEGER = YES;
				CLANG_UNDEFINED_BEHAVIOR_SANITIZER_NULLABILITY = YES;
				CLANG_WARN_ASSIGN_ENUM = YES;
				CLANG_WARN_BLOCK_CAPTURE_AUTORELEASING = YES;
				CLANG_WARN_BOOL_CONVERSION = YES;
				CLANG_WARN_COMMA = YES;
				CLANG_WARN_CONSTANT_CONVERSION = YES;
				CLANG_WARN_DEPRECATED_OBJC_IMPLEMENTATIONS = YES;
				CLANG_WARN_DIRECT_OBJC_ISA_USAGE = YES_ERROR;
				CLANG_WARN_DOCUMENTATION_COMMENTS = YES;
				CLANG_WARN_EMPTY_BODY = YES;
				CLANG_WARN_ENUM_CONVERSION = YES;
				CLANG_WARN_INFINITE_RECURSION = YES;
				CLANG_WARN_INT_CONVERSION = YES;
				CLANG_WARN_NON_LITERAL_NULL_CONVERSION = YES;
				CLANG_WARN_OBJC_IMPLICIT_RETAIN_SELF = YES;
				CLANG_WARN_OBJC_LITERAL_CONVERSION = YES;
				CLANG_WARN_OBJC_ROOT_CLASS = YES_ERROR;
				CLANG_WARN_QUOTED_INCLUDE_IN_FRAMEWORK_HEADER = YES;
				CLANG_WARN_RANGE_LOOP_ANALYSIS = YES;
				CLANG_WARN_SEMICOLON_BEFORE_METHOD_BODY = YES;
				CLANG_WARN_STRICT_PROTOTYPES = YES;
				CLANG_WARN_SUSPICIOUS_MOVE = YES;
				CLANG_WARN_UNGUARDED_AVAILABILITY = YES_AGGRESSIVE;
				CLANG_WARN_UNREACHABLE_CODE = YES;
				CLANG_WARN__DUPLICATE_METHOD_MATCH = YES;
				CODE_SIGN_IDENTITY = "iPhone Developer";
				COPY_PHASE_STRIP = NO;
				CURRENT_PROJECT_VERSION = "$(BUILD_NUMBER)";
				DEAD_CODE_STRIPPING = YES;
				DEBUG_INFORMATION_FORMAT = dwarf;
				ENABLE_STRICT_OBJC_MSGSEND = YES;
				ENABLE_TESTABILITY = YES;
				GCC_C_LANGUAGE_STANDARD = gnu11;
				GCC_DYNAMIC_NO_PIC = NO;
				GCC_NO_COMMON_BLOCKS = YES;
				GCC_OPTIMIZATION_LEVEL = 0;
				GCC_PREPROCESSOR_DEFINITIONS = (
					"DEBUG=1",
					"$(inherited)",
				);
				GCC_TREAT_IMPLICIT_FUNCTION_DECLARATIONS_AS_ERRORS = YES;
				GCC_TREAT_WARNINGS_AS_ERRORS = NO;
				GCC_WARN_64_TO_32_BIT_CONVERSION = YES;
				GCC_WARN_ABOUT_MISSING_NEWLINE = YES;
				GCC_WARN_ABOUT_MISSING_PROTOTYPES = YES;
				GCC_WARN_ABOUT_RETURN_TYPE = YES_ERROR;
				GCC_WARN_SHADOW = YES;
				GCC_WARN_UNDECLARED_SELECTOR = YES;
				GCC_WARN_UNINITIALIZED_AUTOS = YES_AGGRESSIVE;
				GCC_WARN_UNKNOWN_PRAGMAS = YES;
				GCC_WARN_UNUSED_FUNCTION = YES;
				GCC_WARN_UNUSED_LABEL = YES;
				GCC_WARN_UNUSED_VARIABLE = YES;
<<<<<<< HEAD
				IPHONEOS_DEPLOYMENT_TARGET = 14.0;
				MACOSX_DEPLOYMENT_TARGET = 13.0;
=======
				IPHONEOS_DEPLOYMENT_TARGET = 15.6;
>>>>>>> 659fbb28
				MARKETING_VERSION = "$(VERSION_NUMBER)";
				MTL_ENABLE_DEBUG_INFO = INCLUDE_SOURCE;
				MTL_FAST_MATH = YES;
				ONLY_ACTIVE_ARCH = YES;
				RUN_CLANG_STATIC_ANALYZER = YES;
				SDKROOT = auto;
				SUPPORTED_PLATFORMS = "watchsimulator watchos iphonesimulator iphoneos macos";
				SUPPORTS_MACCATALYST = YES;
				SWIFT_ACTIVE_COMPILATION_CONDITIONS = DEBUG;
				SWIFT_OPTIMIZATION_LEVEL = "-Onone";
				SWIFT_TREAT_WARNINGS_AS_ERRORS = NO;
				SWIFT_VERSION = 5.0;
				VERSIONING_SYSTEM = "apple-generic";
				VERSION_INFO_PREFIX = "";
<<<<<<< HEAD
				WATCHOS_DEPLOYMENT_TARGET = 7.0;
				XROS_DEPLOYMENT_TARGET = 1.0;
=======
				WATCHOS_DEPLOYMENT_TARGET = 8.7;
>>>>>>> 659fbb28
			};
			name = Debug;
		};
		E784B90B2232EED600736CA5 /* Release */ = {
			isa = XCBuildConfiguration;
			baseConfigurationReference = 51266323291B1DE200C1D7DE /* Project-Shared.xcconfig */;
			buildSettings = {
				ALLOW_TARGET_PLATFORM_SPECIALIZATION = YES;
				ALWAYS_SEARCH_USER_PATHS = NO;
				ASSETCATALOG_COMPILER_GENERATE_SWIFT_ASSET_SYMBOL_EXTENSIONS = YES;
				CLANG_ADDRESS_SANITIZER_CONTAINER_OVERFLOW = YES;
				CLANG_ANALYZER_NONNULL = YES;
				CLANG_ANALYZER_NUMBER_OBJECT_CONVERSION = YES_AGGRESSIVE;
				CLANG_ANALYZER_SECURITY_FLOATLOOPCOUNTER = YES;
				CLANG_ANALYZER_SECURITY_INSECUREAPI_RAND = YES;
				CLANG_ANALYZER_SECURITY_INSECUREAPI_STRCPY = YES;
				CLANG_CXX_LANGUAGE_STANDARD = "gnu++14";
				CLANG_CXX_LIBRARY = "libc++";
				CLANG_ENABLE_MODULES = YES;
				CLANG_ENABLE_OBJC_ARC = YES;
				CLANG_ENABLE_OBJC_WEAK = YES;
				CLANG_UNDEFINED_BEHAVIOR_SANITIZER_INTEGER = YES;
				CLANG_UNDEFINED_BEHAVIOR_SANITIZER_NULLABILITY = YES;
				CLANG_WARN_ASSIGN_ENUM = YES;
				CLANG_WARN_BLOCK_CAPTURE_AUTORELEASING = YES;
				CLANG_WARN_BOOL_CONVERSION = YES;
				CLANG_WARN_COMMA = YES;
				CLANG_WARN_CONSTANT_CONVERSION = YES;
				CLANG_WARN_DEPRECATED_OBJC_IMPLEMENTATIONS = YES;
				CLANG_WARN_DIRECT_OBJC_ISA_USAGE = YES_ERROR;
				CLANG_WARN_DOCUMENTATION_COMMENTS = YES;
				CLANG_WARN_EMPTY_BODY = YES;
				CLANG_WARN_ENUM_CONVERSION = YES;
				CLANG_WARN_INFINITE_RECURSION = YES;
				CLANG_WARN_INT_CONVERSION = YES;
				CLANG_WARN_NON_LITERAL_NULL_CONVERSION = YES;
				CLANG_WARN_OBJC_IMPLICIT_RETAIN_SELF = YES;
				CLANG_WARN_OBJC_LITERAL_CONVERSION = YES;
				CLANG_WARN_OBJC_ROOT_CLASS = YES_ERROR;
				CLANG_WARN_QUOTED_INCLUDE_IN_FRAMEWORK_HEADER = YES;
				CLANG_WARN_RANGE_LOOP_ANALYSIS = YES;
				CLANG_WARN_SEMICOLON_BEFORE_METHOD_BODY = YES;
				CLANG_WARN_STRICT_PROTOTYPES = YES;
				CLANG_WARN_SUSPICIOUS_MOVE = YES;
				CLANG_WARN_UNGUARDED_AVAILABILITY = YES_AGGRESSIVE;
				CLANG_WARN_UNREACHABLE_CODE = YES;
				CLANG_WARN__DUPLICATE_METHOD_MATCH = YES;
				CODE_SIGN_IDENTITY = "iPhone Developer";
				COPY_PHASE_STRIP = NO;
				CURRENT_PROJECT_VERSION = "$(BUILD_NUMBER)";
				DEAD_CODE_STRIPPING = YES;
				DEBUG_INFORMATION_FORMAT = "dwarf-with-dsym";
				ENABLE_MODULE_VERIFIER = YES;
				ENABLE_NS_ASSERTIONS = NO;
				ENABLE_STRICT_OBJC_MSGSEND = YES;
				GCC_C_LANGUAGE_STANDARD = gnu11;
				GCC_NO_COMMON_BLOCKS = YES;
				GCC_TREAT_IMPLICIT_FUNCTION_DECLARATIONS_AS_ERRORS = YES;
				GCC_TREAT_WARNINGS_AS_ERRORS = NO;
				GCC_WARN_64_TO_32_BIT_CONVERSION = YES;
				GCC_WARN_ABOUT_MISSING_NEWLINE = YES;
				GCC_WARN_ABOUT_MISSING_PROTOTYPES = YES;
				GCC_WARN_ABOUT_RETURN_TYPE = YES_ERROR;
				GCC_WARN_SHADOW = YES;
				GCC_WARN_UNDECLARED_SELECTOR = YES;
				GCC_WARN_UNINITIALIZED_AUTOS = YES_AGGRESSIVE;
				GCC_WARN_UNKNOWN_PRAGMAS = YES;
				GCC_WARN_UNUSED_FUNCTION = YES;
				GCC_WARN_UNUSED_LABEL = YES;
				GCC_WARN_UNUSED_VARIABLE = YES;
<<<<<<< HEAD
				IPHONEOS_DEPLOYMENT_TARGET = 14.0;
				MACOSX_DEPLOYMENT_TARGET = 13.0;
=======
				IPHONEOS_DEPLOYMENT_TARGET = 15.6;
>>>>>>> 659fbb28
				MARKETING_VERSION = "$(VERSION_NUMBER)";
				MTL_ENABLE_DEBUG_INFO = NO;
				MTL_FAST_MATH = YES;
				RUN_CLANG_STATIC_ANALYZER = YES;
				SDKROOT = auto;
				SUPPORTED_PLATFORMS = "watchsimulator watchos iphonesimulator iphoneos macos";
				SUPPORTS_MACCATALYST = YES;
				SWIFT_ACTIVE_COMPILATION_CONDITIONS = "";
				SWIFT_COMPILATION_MODE = wholemodule;
				SWIFT_OPTIMIZATION_LEVEL = "-O";
				SWIFT_TREAT_WARNINGS_AS_ERRORS = NO;
				SWIFT_VERSION = 5.0;
				VALIDATE_PRODUCT = YES;
				VERSIONING_SYSTEM = "apple-generic";
				VERSION_INFO_PREFIX = "";
<<<<<<< HEAD
				WATCHOS_DEPLOYMENT_TARGET = 7.0;
				XROS_DEPLOYMENT_TARGET = 1.0;
=======
				WATCHOS_DEPLOYMENT_TARGET = 8.7;
>>>>>>> 659fbb28
			};
			name = Release;
		};
		E784B90D2232EED600736CA5 /* Debug */ = {
			isa = XCBuildConfiguration;
			baseConfigurationReference = 51266323291B1DE200C1D7DE /* Project-Shared.xcconfig */;
			buildSettings = {
				CLANG_ENABLE_MODULES = YES;
				CODE_SIGN_IDENTITY = "";
				CODE_SIGN_STYLE = Automatic;
				DEAD_CODE_STRIPPING = YES;
				DEFINES_MODULE = YES;
				DEVELOPMENT_TEAM = "";
				DYLIB_COMPATIBILITY_VERSION = 1;
				DYLIB_CURRENT_VERSION = 1;
				DYLIB_INSTALL_NAME_BASE = "@rpath";
				ENABLE_BITCODE = NO;
				GCC_TREAT_WARNINGS_AS_ERRORS = NO;
				INFOPLIST_FILE = "$(SRCROOT)/CareKitStore/Info.plist";
				INSTALL_PATH = "$(LOCAL_LIBRARY_DIR)/Frameworks";
				LD_RUNPATH_SEARCH_PATHS = (
					"$(inherited)",
					"@executable_path/Frameworks",
					"@loader_path/Frameworks",
				);
				MACOSX_DEPLOYMENT_TARGET = 13.0;
				MODULE_VERIFIER_SUPPORTED_LANGUAGES = "objective-c objective-c++";
				MODULE_VERIFIER_SUPPORTED_LANGUAGE_STANDARDS = "gnu11 gnu++14";
				PRODUCT_BUNDLE_IDENTIFIER = org.carekit.CareKitStore;
				PRODUCT_NAME = "$(PROJECT_NAME)";
				RUN_DOCUMENTATION_COMPILER = YES;
				SDKROOT = auto;
				SKIP_INSTALL = YES;
<<<<<<< HEAD
				SUPPORTED_PLATFORMS = "iphoneos iphonesimulator macosx watchos watchsimulator xros xrsimulator";
=======
				SUPPORTED_PLATFORMS = "iphoneos iphonesimulator macosx watchos watchsimulator";
>>>>>>> 659fbb28
				SUPPORTS_MACCATALYST = YES;
				SUPPORTS_MAC_DESIGNED_FOR_IPHONE_IPAD = YES;
				SUPPORTS_UIKITFORMAC = NO;
				SWIFT_TREAT_WARNINGS_AS_ERRORS = NO;
				TARGETED_DEVICE_FAMILY = "1,2,4,7";
				WATCHOS_DEPLOYMENT_TARGET = 7.0;
			};
			name = Debug;
		};
		E784B90E2232EED600736CA5 /* Release */ = {
			isa = XCBuildConfiguration;
			baseConfigurationReference = 51266323291B1DE200C1D7DE /* Project-Shared.xcconfig */;
			buildSettings = {
				CLANG_ENABLE_MODULES = YES;
				CODE_SIGN_IDENTITY = "";
				CODE_SIGN_STYLE = Automatic;
				DEAD_CODE_STRIPPING = YES;
				DEFINES_MODULE = YES;
				DEVELOPMENT_TEAM = "";
				DYLIB_COMPATIBILITY_VERSION = 1;
				DYLIB_CURRENT_VERSION = 1;
				DYLIB_INSTALL_NAME_BASE = "@rpath";
				ENABLE_BITCODE = NO;
				GCC_TREAT_WARNINGS_AS_ERRORS = NO;
				INFOPLIST_FILE = "$(SRCROOT)/CareKitStore/Info.plist";
				INSTALL_PATH = "$(LOCAL_LIBRARY_DIR)/Frameworks";
				LD_RUNPATH_SEARCH_PATHS = (
					"$(inherited)",
					"@executable_path/Frameworks",
					"@loader_path/Frameworks",
				);
				MACOSX_DEPLOYMENT_TARGET = 13.0;
				MODULE_VERIFIER_SUPPORTED_LANGUAGES = "objective-c objective-c++";
				MODULE_VERIFIER_SUPPORTED_LANGUAGE_STANDARDS = "gnu11 gnu++14";
				PRODUCT_BUNDLE_IDENTIFIER = org.carekit.CareKitStore;
				PRODUCT_NAME = "$(PROJECT_NAME)";
				RUN_DOCUMENTATION_COMPILER = YES;
				SDKROOT = auto;
				SKIP_INSTALL = YES;
<<<<<<< HEAD
				SUPPORTED_PLATFORMS = "iphoneos iphonesimulator macosx watchos watchsimulator xros xrsimulator";
=======
				SUPPORTED_PLATFORMS = "iphoneos iphonesimulator macosx watchos watchsimulator";
>>>>>>> 659fbb28
				SUPPORTS_MACCATALYST = YES;
				SUPPORTS_MAC_DESIGNED_FOR_IPHONE_IPAD = YES;
				SUPPORTS_UIKITFORMAC = NO;
				SWIFT_TREAT_WARNINGS_AS_ERRORS = NO;
				TARGETED_DEVICE_FAMILY = "1,2,4,7";
				WATCHOS_DEPLOYMENT_TARGET = 7.0;
			};
			name = Release;
		};
		E784B9102232EED600736CA5 /* Debug */ = {
			isa = XCBuildConfiguration;
			buildSettings = {
				ALLOW_TARGET_PLATFORM_SPECIALIZATION = YES;
<<<<<<< HEAD
				ALWAYS_EMBED_SWIFT_STANDARD_LIBRARIES = YES;
=======
>>>>>>> 659fbb28
				"CODE_SIGN_IDENTITY[sdk=macosx*]" = "-";
				CODE_SIGN_STYLE = Automatic;
				DEAD_CODE_STRIPPING = YES;
				INFOPLIST_FILE = CareKitStoreTests/Info.plist;
				LD_RUNPATH_SEARCH_PATHS = (
					"$(inherited)",
					"@executable_path/Frameworks",
					"@loader_path/Frameworks",
				);
				MACOSX_DEPLOYMENT_TARGET = 13.0;
				PRODUCT_BUNDLE_IDENTIFIER = com.Apple.CareKitStoreTests;
				PRODUCT_NAME = "$(TARGET_NAME)";
<<<<<<< HEAD
				SUPPORTED_PLATFORMS = "iphoneos iphonesimulator macosx watchos watchsimulator xros xrsimulator";
				SUPPORTS_MACCATALYST = YES;
				SUPPORTS_MAC_DESIGNED_FOR_IPHONE_IPAD = NO;
				TARGETED_DEVICE_FAMILY = "1,2,4,7";
=======
				SUPPORTED_PLATFORMS = "iphoneos iphonesimulator macosx watchos watchsimulator";
				SUPPORTS_MACCATALYST = YES;
				SUPPORTS_MAC_DESIGNED_FOR_IPHONE_IPAD = NO;
				TARGETED_DEVICE_FAMILY = "1,2,4";
>>>>>>> 659fbb28
			};
			name = Debug;
		};
		E784B9112232EED600736CA5 /* Release */ = {
			isa = XCBuildConfiguration;
			buildSettings = {
				ALLOW_TARGET_PLATFORM_SPECIALIZATION = YES;
<<<<<<< HEAD
				ALWAYS_EMBED_SWIFT_STANDARD_LIBRARIES = YES;
=======
>>>>>>> 659fbb28
				"CODE_SIGN_IDENTITY[sdk=macosx*]" = "-";
				CODE_SIGN_STYLE = Automatic;
				DEAD_CODE_STRIPPING = YES;
				INFOPLIST_FILE = CareKitStoreTests/Info.plist;
				LD_RUNPATH_SEARCH_PATHS = (
					"$(inherited)",
					"@executable_path/Frameworks",
					"@loader_path/Frameworks",
				);
				MACOSX_DEPLOYMENT_TARGET = 13.0;
				PRODUCT_BUNDLE_IDENTIFIER = com.Apple.CareKitStoreTests;
				PRODUCT_NAME = "$(TARGET_NAME)";
<<<<<<< HEAD
				SUPPORTED_PLATFORMS = "iphoneos iphonesimulator macosx watchos watchsimulator xros xrsimulator";
				SUPPORTS_MACCATALYST = YES;
				SUPPORTS_MAC_DESIGNED_FOR_IPHONE_IPAD = NO;
				TARGETED_DEVICE_FAMILY = "1,2,4,7";
=======
				SUPPORTED_PLATFORMS = "iphoneos iphonesimulator macosx watchos watchsimulator";
				SUPPORTS_MACCATALYST = YES;
				SUPPORTS_MAC_DESIGNED_FOR_IPHONE_IPAD = NO;
				TARGETED_DEVICE_FAMILY = "1,2,4";
>>>>>>> 659fbb28
			};
			name = Release;
		};
/* End XCBuildConfiguration section */

/* Begin XCConfigurationList section */
		E784B8F22232EED600736CA5 /* Build configuration list for PBXProject "CareKitStore" */ = {
			isa = XCConfigurationList;
			buildConfigurations = (
				E784B90A2232EED600736CA5 /* Debug */,
				E784B90B2232EED600736CA5 /* Release */,
			);
			defaultConfigurationIsVisible = 0;
			defaultConfigurationName = Release;
		};
		E784B90C2232EED600736CA5 /* Build configuration list for PBXNativeTarget "CareKitStore" */ = {
			isa = XCConfigurationList;
			buildConfigurations = (
				E784B90D2232EED600736CA5 /* Debug */,
				E784B90E2232EED600736CA5 /* Release */,
			);
			defaultConfigurationIsVisible = 0;
			defaultConfigurationName = Release;
		};
		E784B90F2232EED600736CA5 /* Build configuration list for PBXNativeTarget "CareKitStoreTests" */ = {
			isa = XCConfigurationList;
			buildConfigurations = (
				E784B9102232EED600736CA5 /* Debug */,
				E784B9112232EED600736CA5 /* Release */,
			);
			defaultConfigurationIsVisible = 0;
			defaultConfigurationName = Release;
		};
/* End XCConfigurationList section */

/* Begin XCRemoteSwiftPackageReference section */
		5111EDC4293A4ABA0071A701 /* XCRemoteSwiftPackageReference "swift-async-algorithms" */ = {
			isa = XCRemoteSwiftPackageReference;
			repositoryURL = "https://github.com/apple/swift-async-algorithms";
			requirement = {
				kind = exactVersion;
				version = 1.0.1;
			};
		};
/* End XCRemoteSwiftPackageReference section */

/* Begin XCSwiftPackageProductDependency section */
		5111EDC5293A4ABA0071A701 /* AsyncAlgorithms */ = {
			isa = XCSwiftPackageProductDependency;
			package = 5111EDC4293A4ABA0071A701 /* XCRemoteSwiftPackageReference "swift-async-algorithms" */;
			productName = AsyncAlgorithms;
		};
/* End XCSwiftPackageProductDependency section */

/* Begin XCVersionGroup section */
		039FDEFB25AF6601008F3684 /* CareKitStore.xcdatamodeld */ = {
			isa = XCVersionGroup;
			children = (
				039FDEFC25AF6601008F3684 /* CareKitStore2.1.xcdatamodel */,
				039FDEFD25AF6601008F3684 /* CareKitStore2.0.xcdatamodel */,
			);
			currentVersion = 039FDEFC25AF6601008F3684 /* CareKitStore2.1.xcdatamodel */;
			path = CareKitStore.xcdatamodeld;
			sourceTree = "<group>";
			versionGroupType = wrapper.xcdatamodel;
		};
/* End XCVersionGroup section */
	};
	rootObject = E784B8EF2232EED600736CA5 /* Project object */;
}<|MERGE_RESOLUTION|>--- conflicted
+++ resolved
@@ -1262,12 +1262,8 @@
 				GCC_WARN_UNUSED_FUNCTION = YES;
 				GCC_WARN_UNUSED_LABEL = YES;
 				GCC_WARN_UNUSED_VARIABLE = YES;
-<<<<<<< HEAD
-				IPHONEOS_DEPLOYMENT_TARGET = 14.0;
+				IPHONEOS_DEPLOYMENT_TARGET = 15.0;
 				MACOSX_DEPLOYMENT_TARGET = 13.0;
-=======
-				IPHONEOS_DEPLOYMENT_TARGET = 15.6;
->>>>>>> 659fbb28
 				MARKETING_VERSION = "$(VERSION_NUMBER)";
 				MTL_ENABLE_DEBUG_INFO = INCLUDE_SOURCE;
 				MTL_FAST_MATH = YES;
@@ -1282,12 +1278,8 @@
 				SWIFT_VERSION = 5.0;
 				VERSIONING_SYSTEM = "apple-generic";
 				VERSION_INFO_PREFIX = "";
-<<<<<<< HEAD
-				WATCHOS_DEPLOYMENT_TARGET = 7.0;
+				WATCHOS_DEPLOYMENT_TARGET = 8.0;
 				XROS_DEPLOYMENT_TARGET = 1.0;
-=======
-				WATCHOS_DEPLOYMENT_TARGET = 8.7;
->>>>>>> 659fbb28
 			};
 			name = Debug;
 		};
@@ -1358,12 +1350,8 @@
 				GCC_WARN_UNUSED_FUNCTION = YES;
 				GCC_WARN_UNUSED_LABEL = YES;
 				GCC_WARN_UNUSED_VARIABLE = YES;
-<<<<<<< HEAD
-				IPHONEOS_DEPLOYMENT_TARGET = 14.0;
+				IPHONEOS_DEPLOYMENT_TARGET = 15.0;
 				MACOSX_DEPLOYMENT_TARGET = 13.0;
-=======
-				IPHONEOS_DEPLOYMENT_TARGET = 15.6;
->>>>>>> 659fbb28
 				MARKETING_VERSION = "$(VERSION_NUMBER)";
 				MTL_ENABLE_DEBUG_INFO = NO;
 				MTL_FAST_MATH = YES;
@@ -1379,12 +1367,8 @@
 				VALIDATE_PRODUCT = YES;
 				VERSIONING_SYSTEM = "apple-generic";
 				VERSION_INFO_PREFIX = "";
-<<<<<<< HEAD
-				WATCHOS_DEPLOYMENT_TARGET = 7.0;
+				WATCHOS_DEPLOYMENT_TARGET = 8.0;
 				XROS_DEPLOYMENT_TARGET = 1.0;
-=======
-				WATCHOS_DEPLOYMENT_TARGET = 8.7;
->>>>>>> 659fbb28
 			};
 			name = Release;
 		};
@@ -1418,11 +1402,7 @@
 				RUN_DOCUMENTATION_COMPILER = YES;
 				SDKROOT = auto;
 				SKIP_INSTALL = YES;
-<<<<<<< HEAD
 				SUPPORTED_PLATFORMS = "iphoneos iphonesimulator macosx watchos watchsimulator xros xrsimulator";
-=======
-				SUPPORTED_PLATFORMS = "iphoneos iphonesimulator macosx watchos watchsimulator";
->>>>>>> 659fbb28
 				SUPPORTS_MACCATALYST = YES;
 				SUPPORTS_MAC_DESIGNED_FOR_IPHONE_IPAD = YES;
 				SUPPORTS_UIKITFORMAC = NO;
@@ -1462,11 +1442,7 @@
 				RUN_DOCUMENTATION_COMPILER = YES;
 				SDKROOT = auto;
 				SKIP_INSTALL = YES;
-<<<<<<< HEAD
 				SUPPORTED_PLATFORMS = "iphoneos iphonesimulator macosx watchos watchsimulator xros xrsimulator";
-=======
-				SUPPORTED_PLATFORMS = "iphoneos iphonesimulator macosx watchos watchsimulator";
->>>>>>> 659fbb28
 				SUPPORTS_MACCATALYST = YES;
 				SUPPORTS_MAC_DESIGNED_FOR_IPHONE_IPAD = YES;
 				SUPPORTS_UIKITFORMAC = NO;
@@ -1480,10 +1456,7 @@
 			isa = XCBuildConfiguration;
 			buildSettings = {
 				ALLOW_TARGET_PLATFORM_SPECIALIZATION = YES;
-<<<<<<< HEAD
 				ALWAYS_EMBED_SWIFT_STANDARD_LIBRARIES = YES;
-=======
->>>>>>> 659fbb28
 				"CODE_SIGN_IDENTITY[sdk=macosx*]" = "-";
 				CODE_SIGN_STYLE = Automatic;
 				DEAD_CODE_STRIPPING = YES;
@@ -1496,17 +1469,10 @@
 				MACOSX_DEPLOYMENT_TARGET = 13.0;
 				PRODUCT_BUNDLE_IDENTIFIER = com.Apple.CareKitStoreTests;
 				PRODUCT_NAME = "$(TARGET_NAME)";
-<<<<<<< HEAD
 				SUPPORTED_PLATFORMS = "iphoneos iphonesimulator macosx watchos watchsimulator xros xrsimulator";
 				SUPPORTS_MACCATALYST = YES;
 				SUPPORTS_MAC_DESIGNED_FOR_IPHONE_IPAD = NO;
 				TARGETED_DEVICE_FAMILY = "1,2,4,7";
-=======
-				SUPPORTED_PLATFORMS = "iphoneos iphonesimulator macosx watchos watchsimulator";
-				SUPPORTS_MACCATALYST = YES;
-				SUPPORTS_MAC_DESIGNED_FOR_IPHONE_IPAD = NO;
-				TARGETED_DEVICE_FAMILY = "1,2,4";
->>>>>>> 659fbb28
 			};
 			name = Debug;
 		};
@@ -1514,10 +1480,7 @@
 			isa = XCBuildConfiguration;
 			buildSettings = {
 				ALLOW_TARGET_PLATFORM_SPECIALIZATION = YES;
-<<<<<<< HEAD
 				ALWAYS_EMBED_SWIFT_STANDARD_LIBRARIES = YES;
-=======
->>>>>>> 659fbb28
 				"CODE_SIGN_IDENTITY[sdk=macosx*]" = "-";
 				CODE_SIGN_STYLE = Automatic;
 				DEAD_CODE_STRIPPING = YES;
@@ -1530,17 +1493,10 @@
 				MACOSX_DEPLOYMENT_TARGET = 13.0;
 				PRODUCT_BUNDLE_IDENTIFIER = com.Apple.CareKitStoreTests;
 				PRODUCT_NAME = "$(TARGET_NAME)";
-<<<<<<< HEAD
 				SUPPORTED_PLATFORMS = "iphoneos iphonesimulator macosx watchos watchsimulator xros xrsimulator";
 				SUPPORTS_MACCATALYST = YES;
 				SUPPORTS_MAC_DESIGNED_FOR_IPHONE_IPAD = NO;
 				TARGETED_DEVICE_FAMILY = "1,2,4,7";
-=======
-				SUPPORTED_PLATFORMS = "iphoneos iphonesimulator macosx watchos watchsimulator";
-				SUPPORTS_MACCATALYST = YES;
-				SUPPORTS_MAC_DESIGNED_FOR_IPHONE_IPAD = NO;
-				TARGETED_DEVICE_FAMILY = "1,2,4";
->>>>>>> 659fbb28
 			};
 			name = Release;
 		};
