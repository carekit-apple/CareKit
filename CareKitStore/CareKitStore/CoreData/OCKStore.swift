/*
 Copyright (c) 2016-2025, Apple Inc. All rights reserved.
 
 Redistribution and use in source and binary forms, with or without modification,
 are permitted provided that the following conditions are met:
 
 1.  Redistributions of source code must retain the above copyright notice, this
 list of conditions and the following disclaimer.
 
 2.  Redistributions in binary form must reproduce the above copyright notice,
 this list of conditions and the following disclaimer in the documentation and/or
 other materials provided with the distribution.
 
 3. Neither the name of the copyright holder(s) nor the names of any contributors
 may be used to endorse or promote products derived from this software without
 specific prior written permission. No license is granted to the trademarks of
 the copyright holders even if such marks are included in this software.
 
 THIS SOFTWARE IS PROVIDED BY THE COPYRIGHT HOLDERS AND CONTRIBUTORS "AS IS"
 AND ANY EXPRESS OR IMPLIED WARRANTIES, INCLUDING, BUT NOT LIMITED TO, THE
 IMPLIED WARRANTIES OF MERCHANTABILITY AND FITNESS FOR A PARTICULAR PURPOSE
 ARE DISCLAIMED. IN NO EVENT SHALL THE COPYRIGHT OWNER OR CONTRIBUTORS BE LIABLE
 FOR ANY DIRECT, INDIRECT, INCIDENTAL, SPECIAL, EXEMPLARY, OR CONSEQUENTIAL
 DAMAGES (INCLUDING, BUT NOT LIMITED TO, PROCUREMENT OF SUBSTITUTE GOODS OR
 SERVICES; LOSS OF USE, DATA, OR PROFITS; OR BUSINESS INTERRUPTION) HOWEVER
 CAUSED AND ON ANY THEORY OF LIABILITY, WHETHER IN CONTRACT, STRICT LIABILITY,
 OR TORT (INCLUDING NEGLIGENCE OR OTHERWISE) ARISING IN ANY WAY OUT OF THE USE
 OF THIS SOFTWARE, EVEN IF ADVISED OF THE POSSIBILITY OF SUCH DAMAGE.
 */

import CoreData
import Foundation
import os.log

/// An enumerator specifying the type of stores that may be chosen.
public enum OCKCoreDataStoreType: Equatable {

    /// An in memory store runs in RAM. It is fast and is not persisted between app launches.
    /// Its primary use case is for testing.
    case inMemory

    /// A store that persists data to disk. This option should be used in almost all cases.
    case onDisk(protection: FileProtectionType = .complete)

    var securityClass: FileProtectionType {
        switch self {
        case .inMemory:
            return .none
        case let .onDisk(protection):
            return protection
        }
    }
}

// The managed object model can only be loaded once
// per app invocation, so we load it here and reuse
// the shared MoM each time a store is instantiated.
let sharedManagedObjectModel: NSManagedObjectModel = {
    #if SWIFT_PACKAGE
    let bundle = Bundle.module // Use the SPM package's module
    #else
    let bundle = Bundle(for: OCKStore.self)
    #endif
    let modelUrl = bundle.url(forResource: "CareKitStore", withExtension: "momd")!
    let mom = NSManagedObjectModel(contentsOf: modelUrl)!
    return mom
}()

/// The default store used in CareKit. The underlying database used is CoreData.
open class OCKStore: OCKStoreProtocol, Equatable {

    /// A list of all the types that `OCKStore` supports.
    let supportedTypes: [OCKVersionedObjectCompatible.Type] = [
        OCKPatient.self,
        OCKCarePlan.self,
        OCKContact.self,
        OCKTask.self,
        OCKHealthKitTask.self,
        OCKOutcome.self
    ]


    /// The delegate receives callbacks when the contents of the patient store are modified.
    /// In `CareKit` apps, the delegate will be set automatically, and it should not be modified.
    @available(*, unavailable, message: "OCKSynchronizedStoreManager and its related types are no longer available as a mechanism to synchronize with the CareKit store. As a replacement, see the asynchronous streams available directly on a CareKit store. For example, to monitor changes to tasks, see `OCKStore.tasks(query:)`.")
    public weak var patientDelegate: OCKPatientStoreDelegate? {
        fatalError("Property is unavailable")
    }

    /// The delegate receives callbacks when the contents of the care plan store are modified.
    /// In `CareKit` apps, the delegate will be set automatically, and it should not be modified.
    @available(*, unavailable, message: "OCKSynchronizedStoreManager and its related types are no longer available as a mechanism to synchronize with the CareKit store. As a replacement, see the asynchronous streams available directly on a CareKit store. For example, to monitor changes to tasks, see `OCKStore.tasks(query:)`.")
    public weak var carePlanDelegate: OCKCarePlanStoreDelegate? {
        fatalError("Property is unavailable")
    }

    /// The delegate receives callbacks when the contents of the contacts store are modified.
    /// In `CareKit` apps, the delegate will be set automatically, and it should not be modified.
    @available(*, unavailable, message: "OCKSynchronizedStoreManager and its related types are no longer available as a mechanism to synchronize with the CareKit store. As a replacement, see the asynchronous streams available directly on a CareKit store. For example, to monitor changes to tasks, see `OCKStore.tasks(query:)`.")
    public weak var contactDelegate: OCKContactStoreDelegate? {
        fatalError("Property is unavailable")
    }

    /// The delegate receives callbacks when the contents of the tasks store are modified.
    /// In `CareKit` apps, the delegate will be set automatically, and it should not be modified.
    @available(*, unavailable, message: "OCKSynchronizedStoreManager and its related types are no longer available as a mechanism to synchronize with the CareKit store. As a replacement, see the asynchronous streams available directly on a CareKit store. For example, to monitor changes to tasks, see `OCKStore.tasks(query:)`.")
    public weak var taskDelegate: OCKTaskStoreDelegate? {
        fatalError("Property is unavailable")
    }

    /// The delegate receives callbacks when the contents of the outcome store are modified.
    /// In `CareKit` apps, the delegate will be set automatically, and it should not be modified.
    @available(*, unavailable, message: "OCKSynchronizedStoreManager and its related types are no longer available as a mechanism to synchronize with the CareKit store. As a replacement, see the asynchronous streams available directly on a CareKit store. For example, to monitor changes to tasks, see `OCKStore.tasks(query:)`.")
    public weak var outcomeDelegate: OCKOutcomeStoreDelegate? {
        fatalError("Property is unavailable")
    }

    /// The delegate receives callbacks when the contents of the store are reset.
    /// In `CareKit` apps, the delegate will be set automatically, and it should not be modified.
    @available(*, unavailable, message: "OCKSynchronizedStoreManager and its related types are no longer available as a mechanism to synchronize with the CareKit store. As a replacement, see the asynchronous streams available directly on a CareKit store. For example, to monitor changes to tasks, see `OCKStore.tasks(query:)`.")
    public weak var resetDelegate: OCKResetDelegate? {
        fatalError("Property is unavailable")
    }


    /// Two instances of `OCKStore` are considered to be equal if they have the same name and store type.
    public static func == (lhs: OCKStore, rhs: OCKStore) -> Bool {
        lhs.name == rhs.name && lhs.storeType == rhs.storeType
    }

    /// The name of the store. When the store type is `onDisk`, this name will be used for the SQLite filename.
    public let name: String

    /// App group identifier for a sandboxed app that shares files with other apps from the same developer.
    public let securityApplicationGroupIdentifier: String?

    /// The store type determines where data is stored. Generally `onDisk` should be chosen in order to persist data, but `inMemory` may be useful
    /// for development and testing purposes.
    internal let storeType: OCKCoreDataStoreType

    /// A remote store synchronizer.
    internal let remote: OCKRemoteSynchronizable?

    private lazy var persistentContainer = NSPersistentContainer(
        name: self.name,
        managedObjectModel: sharedManagedObjectModel
    )

    private lazy var _context = persistentContainer.newBackgroundContext()

    private var isStoreLoaded = false

    var context: NSManagedObjectContext {
        if isStoreLoaded {
            return _context
        } else {
            isStoreLoaded = loadStore(into: persistentContainer)
            return _context
        }
    }

    private var storeDirectory: URL {
        if storeType == .inMemory {
            return URL(fileURLWithPath: "/dev/null")
        }
        
        guard let identifier = securityApplicationGroupIdentifier else {
            return NSPersistentContainer.defaultDirectoryURL()
        }

        // A security group allows a sandboxed app to share files across apps and app extensions
        if let securityGroup = FileManager.default.containerURL(forSecurityApplicationGroupIdentifier: identifier) {
            return securityGroup
        }

        fatalError(
            "Could not find a container for the specified app group identifier: \(identifier)"
        )
    }

    var storeURL: URL {
        storeDirectory.appendingPathComponent(name + ".sqlite")
    }

    var walFileURL: URL {
        storeDirectory.appendingPathComponent(name + ".sqlite-wal")
    }

    var shmFileURL: URL {
        storeDirectory.appendingPathComponent(name + ".sqlite-shm")
    }

    /// Initialize a new store by specifying its name and store type. Store's with conflicting names and types must not be created.
    ///
    /// - Parameters:
    ///   - name: A unique name for the store. It will be used for the filename if stored on disk.
    ///   - securityApplicationGroupIdentifier: App group identifier for a sandboxed app that shares files with other apps
    ///                                         from the same developer. See [Adding an App To an App Group](1).
    ///   - type: The type of store to be used. `.onDisk` is used by default.
    ///   - remote: A store synchronization endpoint.
    ///
    /// [1]: https://developer.apple.com/library/archive/documentation/Miscellaneous/Reference/EntitlementKeyReference/Chapters/EnablingAppSandbox.html#//apple_ref/doc/uid/TP40011195-CH4-SW19
    public init(
        name: String,
        securityApplicationGroupIdentifier: String? = nil,
        type: OCKCoreDataStoreType = .onDisk(),
        remote: OCKRemoteSynchronizable? = nil
    ) {
        self.storeType = type
        self.name = name
        self.securityApplicationGroupIdentifier = securityApplicationGroupIdentifier
        self.remote = remote
        self.remote?.delegate = remote?.delegate ?? self

        NotificationCenter.default.addObserver(
            self, selector: #selector(contextDidSave(_:)),
            name: .NSManagedObjectContextDidSave,
            object: context)
    }

    /// Completely deletes the store and all its files from disk.
    ///
    /// You should not attempt to call any other methods an instance of `OCKStore`
    /// after it has been deleted.
    public func delete() throws {
        try persistentContainer
            .persistentStoreCoordinator
            .destroyPersistentStore(at: storeURL, ofType: NSSQLiteStoreType, options: nil)

        if case .onDisk = storeType {
            try FileManager.default.removeItem(at: storeURL)
            try FileManager.default.removeItem(at: shmFileURL)
            try FileManager.default.removeItem(at: walFileURL)
        }
    }

    /// Deletes the contents of the store, resetting it to its initial state.
    public func reset() throws {

        try context.performAndWait {
            for name in supportedTypes.map({ $0.entity().name! }) {
                let fetchRequest = NSFetchRequest<NSManagedObject>(entityName: name)
                fetchRequest.includesPropertyValues = false
                fetchRequest.includesSubentities = false

                let objects = try self.context.fetch(fetchRequest)
                objects.forEach { self.context.delete($0) }
            }
            try self.context.save()
        }
    }

    private func loadStore(into container: NSPersistentContainer) -> Bool {

        if case .onDisk(let protection) = self.storeType {
            let fileManager = FileManager()
            let attributes: [FileAttributeKey: Any] = [
                FileAttributeKey(kCFURLIsExcludedFromBackupKey as String): true,
                FileAttributeKey.protectionKey: protection
            ]

            do {
                try fileManager.createDirectory(
                    at: storeDirectory,
                    withIntermediateDirectories: true,
                    attributes: attributes
                )
            } catch {
                os_log("Failed to create directory for CareKit's store. %{private}@",
                       log: .store, type: .fault, error as NSError)
                return false
            }
        }

        let descriptor = NSPersistentStoreDescription()
        descriptor.url = storeURL
        descriptor.type = NSSQLiteStoreType
        descriptor.shouldAddStoreAsynchronously = false
<<<<<<< HEAD
        #if !os(macOS)
        descriptor.setOption(storeType.securityClass as NSObject, forKey: NSPersistentStoreFileProtectionKey)
        #endif
=======
>>>>>>> 659fbb28
        container.persistentStoreDescriptions = [descriptor]

        // This closure runs synchronously because of the settings above
        var loadError: Error?

        container.loadPersistentStores(completionHandler: { _, error in
            if let error = error as NSError? {
                loadError = error
                return
            }
<<<<<<< HEAD

            if case .onDisk = self.storeType {
                do {
                    guard var storeUrl = descriptor.url else {
                        loadError = OCKStoreError.invalidValue(reason: "Bad URL")
                        return
                    }
                    var resourceValues = URLResourceValues()
                    resourceValues.isExcludedFromBackup = true
                    try storeUrl.setResourceValues(resourceValues)
                    try self.updateFileProtectionPathAtURL(storeUrl)
                } catch {
                    loadError = error
                }
            }
=======
>>>>>>> 659fbb28
        })

        if let error = loadError {
            os_log("Failed to load CareKit's store. %{private}@",
                   log: .store, type: .fault, error as NSError)
            return false
        }

        return true
    }

    private func updateFileProtectionPathAtURL(_ url: URL) throws {

        #if os(macOS)
        // Currently only needed for macOS, other OS's set through CoreData.
        let fileManager = FileManager.default
        var attributes = try fileManager.attributesOfItem(atPath: url.path)
        attributes[.protectionKey] = storeType.securityClass
        try fileManager.setAttributes(attributes, ofItemAtPath: url.path)
        #endif

    }

    @objc
    private func contextDidSave(_ notification: Notification) {
        guard let inserts = notification.userInfo?[NSInsertedObjectsKey] as? Set<NSManagedObject> else {
            return
        }

        let objects = inserts.compactMap { $0 as? OCKCDVersionedObject }
        if !objects.isEmpty {
            autoSynchronizeIfRequired()
        }
    }
}<|MERGE_RESOLUTION|>--- conflicted
+++ resolved
@@ -276,12 +276,6 @@
         descriptor.url = storeURL
         descriptor.type = NSSQLiteStoreType
         descriptor.shouldAddStoreAsynchronously = false
-<<<<<<< HEAD
-        #if !os(macOS)
-        descriptor.setOption(storeType.securityClass as NSObject, forKey: NSPersistentStoreFileProtectionKey)
-        #endif
-=======
->>>>>>> 659fbb28
         container.persistentStoreDescriptions = [descriptor]
 
         // This closure runs synchronously because of the settings above
@@ -292,24 +286,6 @@
                 loadError = error
                 return
             }
-<<<<<<< HEAD
-
-            if case .onDisk = self.storeType {
-                do {
-                    guard var storeUrl = descriptor.url else {
-                        loadError = OCKStoreError.invalidValue(reason: "Bad URL")
-                        return
-                    }
-                    var resourceValues = URLResourceValues()
-                    resourceValues.isExcludedFromBackup = true
-                    try storeUrl.setResourceValues(resourceValues)
-                    try self.updateFileProtectionPathAtURL(storeUrl)
-                } catch {
-                    loadError = error
-                }
-            }
-=======
->>>>>>> 659fbb28
         })
 
         if let error = loadError {
@@ -321,18 +297,6 @@
         return true
     }
 
-    private func updateFileProtectionPathAtURL(_ url: URL) throws {
-
-        #if os(macOS)
-        // Currently only needed for macOS, other OS's set through CoreData.
-        let fileManager = FileManager.default
-        var attributes = try fileManager.attributesOfItem(atPath: url.path)
-        attributes[.protectionKey] = storeType.securityClass
-        try fileManager.setAttributes(attributes, ofItemAtPath: url.path)
-        #endif
-
-    }
-
     @objc
     private func contextDidSave(_ notification: Notification) {
         guard let inserts = notification.userInfo?[NSInsertedObjectsKey] as? Set<NSManagedObject> else {
