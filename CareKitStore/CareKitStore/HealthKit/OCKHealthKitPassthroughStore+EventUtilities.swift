/*
 Copyright (c) 2022, Apple Inc. All rights reserved.

 Redistribution and use in source and binary forms, with or without modification,
 are permitted provided that the following conditions are met:

 1.  Redistributions of source code must retain the above copyright notice, this
 list of conditions and the following disclaimer.

 2.  Redistributions in binary form must reproduce the above copyright notice,
 this list of conditions and the following disclaimer in the documentation and/or
 other materials provided with the distribution.

 3. Neither the name of the copyright holder(s) nor the names of any contributors
 may be used to endorse or promote products derived from this software without
 specific prior written permission. No license is granted to the trademarks of
 the copyright holders even if such marks are included in this software.

 THIS SOFTWARE IS PROVIDED BY THE COPYRIGHT HOLDERS AND CONTRIBUTORS "AS IS"
 AND ANY EXPRESS OR IMPLIED WARRANTIES, INCLUDING, BUT NOT LIMITED TO, THE
 IMPLIED WARRANTIES OF MERCHANTABILITY AND FITNESS FOR A PARTICULAR PURPOSE
 ARE DISCLAIMED. IN NO EVENT SHALL THE COPYRIGHT OWNER OR CONTRIBUTORS BE LIABLE
 FOR ANY DIRECT, INDIRECT, INCIDENTAL, SPECIAL, EXEMPLARY, OR CONSEQUENTIAL
 DAMAGES (INCLUDING, BUT NOT LIMITED TO, PROCUREMENT OF SUBSTITUTE GOODS OR
 SERVICES; LOSS OF USE, DATA, OR PROFITS; OR BUSINESS INTERRUPTION) HOWEVER
 CAUSED AND ON ANY THEORY OF LIABILITY, WHETHER IN CONTRACT, STRICT LIABILITY,
 OR TORT (INCLUDING NEGLIGENCE OR OTHERWISE) ARISING IN ANY WAY OUT OF THE USE
 OF THIS SOFTWARE, EVEN IF ADVISED OF THE POSSIBILITY OF SUCH DAMAGE.
 */

import Foundation
import HealthKit


@available(iOS 15, watchOS 8, macOS 13.0, *)
extension OCKHealthKitPassthroughStore {

    // Element == SampleChange
    typealias SampleChanges = AsyncMapSequence<
        AsyncThrowingStream<HealthKitQueryMonitor.QueryResult, Error>, SampleChange
    >

    typealias UpdateCumulativeSumOfSamples = (
        _ events: [Event],
        _ completion: @escaping (Result<[Event], Error>) -> Void
    ) -> Void

    // This method will update the outcomes for the provided events based on the provided
    // sample changes. The general algorithm is as follows:
    //
    // When we detect new HK samples, we split the samples up by HK quantity type and look for the
    // events that overlap the sample dates.
    //
    // - If the event's task type is "discrete" (EX heart rate values), we will convert the
    // sample to an outcome value and store it in the event's outcome. We will also record
    // the HK sample ID so that we can locate this sample later on if a change occurs.
    //
    // - If the event's task type is "cumulative" (EX steps), we can't just add up the sample
    // values and create an outcome value for the event's outcome. Samples could be duplicates,
    // for example if a sample was recorded from the watch and the phone at the same time. We
    // need to run an HK statistics query to calculate the sum, which takes care of de-duplication.
    // So when we detect a new sample for a "cumulative" event, we store the sample ID for later reference,
    // and mark the outcome as "stale" by setting it to -1. We do that as an optimization - we don't
    // want to run an expensive statistics query each time we detect a new sample, because there may be
    // multiple new samples in this batch of updates that are applied to the same event. By marking the outcome
    // as stale, we can process all of the samples in the batch and then run the necessary statistics queries.
    //
    // When we detect deleted HK samples, we are only given access to the IDs of the deleted samples.
    // We stored the sample IDs in the outcome values, so we can use those to find the necessary
    // outcome values to delete.
    //
    // - If we need to delete an outcome value from a "discrete" event, it is simply removed.
    //
    // - If we need to delete an outcome value from a "cumulative" event, we mark the outcome
    // value as stale.
    //
    // Once we have processed all of the additions and deletions, we are ready to update all outcomes
    // that we have marked as stale. For each stale outcome, we run an HK statistics query to re-compute
    // the sum of the samples for the event.
    func updateEvents(
        _ events: [Event],
        applyingChange change: SampleChange,
        updateCumulativeSumOfSamples: UpdateCumulativeSumOfSamples,
        completion: @escaping (Result<[Event], Error>) -> Void
    ) {

        // Process deleted samples

        var updatedEvents = events

        updatedEvents = events.map { event in
            updateEvent(event, deletedSampleIDs: change.deletedIDs)
        }

        // Process new samples. We partition samples and events by their HK quantity type ensure we
        // can match up samples and events correctly.

        let eventsGroupedByQuantityType = Dictionary(grouping: updatedEvents) {
            extractQuantityType(from: $0.task)
        }

        let addedSamplesGroupedByQuantityType = Dictionary(
            grouping: change.addedSamples,
            by: \.type
        )

        updatedEvents = eventsGroupedByQuantityType.flatMap { quantityType, events -> [Event] in

            let addedSamples = addedSamplesGroupedByQuantityType[quantityType] ?? []

            return events.map { event in
                updateEvent(event, applyingNewSamples: addedSamples)
            }
        }

        // Now that we have processed newly added and deleted samples, we can check
        // which outcomes are stale and update them accordingly

        let eventsWithStaleOutcomes = updatedEvents.filter {
            isOutcomeStale($0.outcome)
        }

        let eventsWithNonStaleOutcomes = updatedEvents.filter {
            isOutcomeStale($0.outcome) == false
        }

        updateCumulativeSumOfSamples(eventsWithStaleOutcomes) { result in

            let allEventsResult = result.map {

                // Combine and sort the events by task effective date then event start date

                let events = eventsWithNonStaleOutcomes + $0

                let eventsSortedByEffectiveThenStart = events
                    .sorted { $0.task.effectiveDate < $1.task.effectiveDate }
                    .sorted { $0.scheduleEvent.start < $1.scheduleEvent.start }

                return eventsSortedByEffectiveThenStart
            }

            completion(allEventsResult)
        }
    }

    /// Update an event's outcome after detecting a batch of new samples.
    private func updateEvent(
        _ event: Event,
        applyingNewSamples samples: [Sample]
    ) -> Event {

        // A sample only affects an event if their date intervals intersect

        let intersectingSamples = samples.filter {
            doesSample($0, intersect: event)
        }

        guard intersectingSamples.isEmpty == false else {
            return event
        }

        // Update the event based on the newly added samples

        var updatedEvent = event

        let type = event.task.healthKitLinkage.quantityType

        switch type {

        case .discrete:
            intersectingSamples.forEach { sample in
                updatedEvent = appendSample(sample, event: updatedEvent)
            }

        case .cumulative:
            intersectingSamples.forEach { sample in
                updatedEvent = invalidateCumulativeOutcome(addedSample: sample, event: updatedEvent)
            }
        }

        return updatedEvent
    }

    /// Update an event's outcome after detecting a batch of deleted samples.
    private func updateEvent(
        _ event: Event,
        deletedSampleIDs: Set<UUID>
    ) -> Event {

        var updatedEvent = event
        let type = event.task.healthKitLinkage.quantityType

        switch type {

        case .discrete:
            deletedSampleIDs.forEach { id in
                updatedEvent = removeSample(withID: id, from: updatedEvent)
            }

        case .cumulative:
            deletedSampleIDs.forEach { id in
                updatedEvent = invalidateCumulativeOutcome(deletedSampleID: id, event: updatedEvent)
            }
        }

        return updatedEvent
    }

    /// Remove the outcome value that matches the deleted sample ID. We also remove the
    /// stored sample ID that's used to locate the correct outcome value.
    private func removeSample(
        withID id: UUID,
        from event: Event
    ) -> Event {

        var updatedEvent = event

        // Find the index of the outcome value that has the provided sample ID
        guard let indexToRemove = event.outcome?
            .healthKitUUIDs
            .firstIndex(where: { $0.contains(id) })
        else {
            return event
        }

        updatedEvent.outcome?.healthKitUUIDs.remove(at: indexToRemove)
        updatedEvent.outcome?.values.remove(at: indexToRemove)

        // If there are no more outcome values, remove the outcome completely
        if updatedEvent.outcome?.values.isEmpty == true {
            updatedEvent.outcome = nil
        }

        return updatedEvent
    }

    /// Convert a sample to an outcome value and store it on the event's outcome. We also
    /// store the sample ID on the outcome so that we can locate this outcome value later on.
    private func appendSample(
        _ sample: Sample,
        event: Event
    ) -> Event {

        // Convert the sample to an outcome value

        let doubleValue = sample
            .quantity
            .doubleValue(for: event.task.healthKitLinkage.unit)

        var outcomeValue = OCKOutcomeValue(
            doubleValue,
            units: event.task.healthKitLinkage.unit.unitString
        )
        
        outcomeValue.createdDate = sample.dateInterval.start
        outcomeValue.endDate = sample.dateInterval.end

        outcomeValue.createdDate = now

        var updatedEvent = event

        // Create an outcome if one doesn't already exist
        updatedEvent.outcome = event.outcome ?? makeOutcome(for: event)

        // Add the outcome value to the outcome
        updatedEvent.outcome?.values.append(outcomeValue)

        // Track the sample ID
        updatedEvent.outcome?.healthKitUUIDs.append([sample.id])

        return updatedEvent
    }

    /// Invalidate the cumulative outcome value for an event because a sample has been deleted
    /// and will affect the sum value. We do store the sample ID for the new sample, but set the outcome
    /// value to -1 to indicate that the sum needs to be recomputed.
    private func invalidateCumulativeOutcome(
        deletedSampleID: UUID,
        event: Event
    ) -> Event {

        var updatedEvent = event

        // Ensure there are existing sample IDs
        guard event.outcome?.healthKitUUIDs.isEmpty == false else {
            updatedEvent.outcome = nil
            return updatedEvent
        }

        guard let indexOfOutcomeValueToInvalidate = event.outcome?
            .healthKitUUIDs
            .firstIndex(where: { $0.contains(deletedSampleID) })
        else {
            return event
        }

        guard let indexOfSampleIDToRemove = event.outcome?
            .healthKitUUIDs[indexOfOutcomeValueToInvalidate]
            .firstIndex(of: deletedSampleID)
        else {
            return event
        }

        // Remove the sample ID
        updatedEvent.outcome?
            .healthKitUUIDs[indexOfOutcomeValueToInvalidate]
            .remove(at: indexOfSampleIDToRemove)

        // Invalidate the outcome value
        updatedEvent.outcome?.values[indexOfOutcomeValueToInvalidate].value = -1

        // If there are no more HK samples linked to this outcome, remove the outcome completely
        if
            updatedEvent.outcome?.healthKitUUIDs.isEmpty == true ||
            updatedEvent.outcome?.healthKitUUIDs[indexOfOutcomeValueToInvalidate].isEmpty == true
        {
            updatedEvent.outcome = nil
        }

        return updatedEvent
    }

    /// Invalidate the cumulative outcome value for an event because a new sample has been added
    /// that will affect the sum value. We do store the sample ID for the new sample, but set the outcome
    /// value to -1 to indicate that the sum needs to be recomputed.
    private func invalidateCumulativeOutcome(
        addedSample: Sample,
        event: Event
    ) -> Event {

		let addedSampleID = addedSample.id
        var updatedEvent = event

        // Create an outcome if one doesn't already exist
        updatedEvent.outcome = event.outcome ?? makeOutcome(for: event)

        // If there are no outcome values yet, create a new one
        guard
            event.outcome?.values.first != nil &&
            event.outcome?.healthKitUUIDs.first != nil
        else {

			let value = -1
            let units = event.task.healthKitLinkage.unit.unitString
            var outcomeValue = OCKOutcomeValue(-1, units: units)
<<<<<<< HEAD
			outcomeValue.createdDate = addedSample.dateInterval.start
			outcomeValue.endDate = addedSample.dateInterval.end
=======
            outcomeValue.createdDate = now
>>>>>>> 659fbb28

            updatedEvent.outcome?.values.append(outcomeValue)
            updatedEvent.outcome?.healthKitUUIDs.append([addedSampleID])

            return updatedEvent
        }

        // Invalidate the first outcome value
        updatedEvent.outcome?.values[0].value = -1
		updatedEvent.outcome?.values[0].createdDate = addedSample.dateInterval.start
		updatedEvent.outcome?.values[0].endDate = addedSample.dateInterval.end

        // Track the new sample ID
        updatedEvent.outcome?.healthKitUUIDs[0].append(addedSampleID)

        return updatedEvent
    }

    /// A sample intersects an event if the two date intervals intersect.
    private func doesSample(
        _ sample: Sample,
        intersect event: Event
    ) -> Bool {

        // Subtract 1 from the end date to ensure a sample that starts
        // on the event's end date is not considered an intersecting event
        let eventInterval = DateInterval(
            start: event.scheduleEvent.start,
            end: event.scheduleEvent.end - 1
        )

        let doesIntersect = eventInterval.intersects(sample.dateInterval)
        return doesIntersect
    }

    private func extractQuantityType(from task: Task) -> HKQuantityType {
        let quantityID = task.healthKitLinkage.quantityIdentifier
        let quantityType = HKObjectType.quantityType(forIdentifier: quantityID)!
        return quantityType
    }

    /// An outcome is considered stale one of its values is -1, indicating that the outcome
    /// reflects the sum of samples over time and needs to be recomputed.
    private func isOutcomeStale(_ outcome: Outcome?) -> Bool {

        let values = outcome?.values
            .compactMap(\.numberValue)
            ?? []

        let isStale = values.contains(-1)
        return isStale
    }

    // MARK: - HealthKit

    func fetchHealthKitSamples(
        events: [Event],
        completion: @escaping (Result<[Sample], Error>) -> Void
    ) {

        let descriptors = makeQueryDescriptors(for: events)

        // Only perform query if there are one or more descriptors.
        guard descriptors.isEmpty == false else {
            completion(.success([]))
            return
        }

        // We're not storing the query anchor because we're only fetching the
        // initial samples, and aren't concerned with changes that occur to the samples
        // in the HK store.

        let query = HKAnchoredObjectQuery(
            queryDescriptors: descriptors,
            anchor: nil,
            limit: HKObjectQueryNoLimit
        ) { _, hkSamples, _, _, error in

            // Catch errors
            if let error = error {
                completion(.failure(error))
                return
            }

            let samples = hkSamples?
                .compactMap { $0 as? HKQuantitySample }
                .map(Sample.init)
                ?? []

            completion(.success(samples))
        }

        healthStore.execute(query)
    }

    /// A constant stream of changes to HK samples matching the provided event dates.
    func healthKitSampleChanges(matching events: [Event]) -> SampleChanges {

        // Create a live query that fetches HealthKit sample changes

        let queryDescriptors = makeQueryDescriptors(for: events)

        let monitor = HealthKitQueryMonitor(
            queryDescriptors: queryDescriptors,
            store: healthStore
        )

        // Wrap the live query in an async stream

        let queryResults = AsyncThrowingStream(HealthKitQueryMonitor.QueryResult.self) { continuation in

            // If there are no events, we won't be able to create query descriptors
            // for the HK query which leads to a runtime crash. We'll need to finish early
            // to avoid that crash. We could arguable have returned earlier above when the
            // descriptors were created, but it's not possible to return an empty stream
            // because the return type won't match `SampleChangeStream`. The query hasn't been
            // started yet, so there's no harm waiting until now to finish the stream.
            guard queryDescriptors.isEmpty == false else {
                continuation.finish()
                return
            }

            monitor.resultHandler = { result in
                continuation.yield(with: result)
            }

            continuation.onTermination = { _ in
                monitor.stopQuery()
            }

            monitor.startQuery()
        }

        let sampleChanges = queryResults
            .map { SampleChange($0) }

        return sampleChanges
    }

    func updateCumulativeSumOfHealthKitSamples(
        events: [Event],
        completion: @escaping (Result<[Event], Error>) -> Void
    ) {

        let updateClosures = events.map { event in
            { self.updateCumulativeSumOfSamples(event: event, completion: $0) }
        }

        aggregate(
            updateClosures,
            callbackQueue: workQueue,
            completion: completion
        )
    }

    /// Update the outcome value for the event to reflect the sum of all HK samples that match the event date.
    /// Make sure the HealthKit sample UUIDs linked to the outcome values for the event are up to date before
    /// calling this method.
    private func updateCumulativeSumOfSamples(
        event: Event,
        completion: @escaping (Result<Event, Error>) -> Void
    ) {

        let predicate = makePredicate(for: event.scheduleEvent)
        let quantityType = extractQuantityType(from: event.task)

        let query = HKStatisticsQuery(
            quantityType: quantityType,
            quantitySamplePredicate: predicate,
            options: .cumulativeSum
        ) { _, statistics, error in

            if let error {
                completion(.failure(error))
                return
            }

            let newSum = statistics?
                .sumQuantity()?
                .doubleValue(for: event.task.healthKitLinkage.unit)

            let updatedEvent = self.updateCumulativeSumOfSamples(newSum: newSum, event: event)
            completion(.success(updatedEvent))
        }

        healthStore.execute(query)
    }

    /// Store the new sum as an outcome value on the provided event.
    private func updateCumulativeSumOfSamples(
        newSum: Double?,
        event: Event
    ) -> Event {

        var updatedEvent = event

        // If there is no sum, we can remove the outcome completely
        guard let newSum else {
            updatedEvent.outcome = nil
            return updatedEvent
        }

        // Store the new sum as a single outcome value

        updatedEvent.outcome = event.outcome ?? makeOutcome(for: event)

        let units = event.task.healthKitLinkage.unit.unitString
<<<<<<< HEAD
        var outcomeValue = event.outcome?.values.first ?? OCKOutcomeValue(newSum, units: units)
		outcomeValue.value = newSum
		outcomeValue.units = units
=======
        var outcomeValue = OCKOutcomeValue(newSum, units: units)
        outcomeValue.createdDate = now
>>>>>>> 659fbb28

        updatedEvent.outcome!.values = [outcomeValue]

        // The healthKitUUIDs should be up to date with the samples that generated the
        // new sum. So we'll just copy over the UUIDs to the new sum.

        let healthKitUUIDs = event.outcome?
            .healthKitUUIDs
            .flatMap { $0 }
            ?? []

        updatedEvent.outcome!.healthKitUUIDs = [healthKitUUIDs]

        return updatedEvent
    }

    // MARK: - Mappers

    func makeTaskQuery(from outcomeQuery: OCKOutcomeQuery) -> OCKTaskQuery {

        let dateInterval = Calendar.current.dateInterval(of: .day, for: Date())!

        var taskQuery = OCKTaskQuery(dateInterval: dateInterval)
        taskQuery.ids = outcomeQuery.taskIDs
        taskQuery.remoteIDs = outcomeQuery.taskRemoteIDs
        taskQuery.uuids = outcomeQuery.taskUUIDs

        return taskQuery
    }

    func makeQueryDescriptors(for events: [Event]) -> [HKQueryDescriptor] {

        // Create a lookup table to quickly locate all events for a specific sample type
        let eventsGroupedByQuantityType = Dictionary(grouping: events) {
            extractQuantityType(from: $0.task)
        }

        // Create a single query descriptor for each quantity type. The date interval
        // for the query descriptor predicate is determined by the events for the quantity type.
        let queryDescriptors = eventsGroupedByQuantityType.map { sampleType, events -> HKQueryDescriptor in

            let predicates = events.map { makePredicate(for: $0.scheduleEvent) }
            let predicate = NSCompoundPredicate(orPredicateWithSubpredicates: predicates)

            return HKQueryDescriptor(sampleType: sampleType, predicate: predicate)
        }

        return queryDescriptors
    }

    func makeEvent(for partialEvent: PartialEvent<Task>) -> Event {

        return Event(
            task: partialEvent.task,
            outcome: nil,
            scheduleEvent: partialEvent.scheduleEvent
        )
    }

    private func makePredicate(for scheduleEvent: OCKScheduleEvent) -> NSPredicate {

        return HKQuery.predicateForSamples(
            withStart: scheduleEvent.start,
            end: scheduleEvent.end,
            options: [.strictStartDate, .strictEndDate]
        )
    }

    private func makeOutcome(for event: Event) -> OCKHealthKitOutcome {

        return OCKHealthKitOutcome(
            taskUUID: event.task.uuid,
            taskOccurrenceIndex: event.scheduleEvent.occurrence,
            values: []
        )
    }
}
<|MERGE_RESOLUTION|>--- conflicted
+++ resolved
@@ -343,12 +343,8 @@
 			let value = -1
             let units = event.task.healthKitLinkage.unit.unitString
             var outcomeValue = OCKOutcomeValue(-1, units: units)
-<<<<<<< HEAD
 			outcomeValue.createdDate = addedSample.dateInterval.start
 			outcomeValue.endDate = addedSample.dateInterval.end
-=======
-            outcomeValue.createdDate = now
->>>>>>> 659fbb28
 
             updatedEvent.outcome?.values.append(outcomeValue)
             updatedEvent.outcome?.healthKitUUIDs.append([addedSampleID])
@@ -556,14 +552,9 @@
         updatedEvent.outcome = event.outcome ?? makeOutcome(for: event)
 
         let units = event.task.healthKitLinkage.unit.unitString
-<<<<<<< HEAD
         var outcomeValue = event.outcome?.values.first ?? OCKOutcomeValue(newSum, units: units)
 		outcomeValue.value = newSum
 		outcomeValue.units = units
-=======
-        var outcomeValue = OCKOutcomeValue(newSum, units: units)
-        outcomeValue.createdDate = now
->>>>>>> 659fbb28
 
         updatedEvent.outcome!.values = [outcomeValue]
 
