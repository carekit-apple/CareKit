/*
 Copyright (c) 2019, Apple Inc. All rights reserved.
 
 Redistribution and use in source and binary forms, with or without modification,
 are permitted provided that the following conditions are met:
 
 1.  Redistributions of source code must retain the above copyright notice, this
 list of conditions and the following disclaimer.
 
 2.  Redistributions in binary form must reproduce the above copyright notice,
 this list of conditions and the following disclaimer in the documentation and/or
 other materials provided with the distribution.
 
 3. Neither the name of the copyright holder(s) nor the names of any contributors
 may be used to endorse or promote products derived from this software without
 specific prior written permission. No license is granted to the trademarks of
 the copyright holders even if such marks are included in this software.
 
 THIS SOFTWARE IS PROVIDED BY THE COPYRIGHT HOLDERS AND CONTRIBUTORS "AS IS"
 AND ANY EXPRESS OR IMPLIED WARRANTIES, INCLUDING, BUT NOT LIMITED TO, THE
 IMPLIED WARRANTIES OF MERCHANTABILITY AND FITNESS FOR A PARTICULAR PURPOSE
 ARE DISCLAIMED. IN NO EVENT SHALL THE COPYRIGHT OWNER OR CONTRIBUTORS BE LIABLE
 FOR ANY DIRECT, INDIRECT, INCIDENTAL, SPECIAL, EXEMPLARY, OR CONSEQUENTIAL
 DAMAGES (INCLUDING, BUT NOT LIMITED TO, PROCUREMENT OF SUBSTITUTE GOODS OR
 SERVICES; LOSS OF USE, DATA, OR PROFITS; OR BUSINESS INTERRUPTION) HOWEVER
 CAUSED AND ON ANY THEORY OF LIABILITY, WHETHER IN CONTRACT, STRICT LIABILITY,
 OR TORT (INCLUDING NEGLIGENCE OR OTHERWISE) ARISING IN ANY WAY OUT OF THE USE
 OF THIS SOFTWARE, EVEN IF ADVISED OF THE POSSIBILITY OF SUCH DAMAGE.
 */

import Foundation
import HealthKit

class OCKHealthKitProxy {
    private let store = HKHealthStore()

    func requestPermissionIfNecessary(writeTypes: Set<HKSampleType>, completion: @escaping (Error?) -> Void) {
        let authStatuses = writeTypes.map { store.authorizationStatus(for: $0) }
        let needsAuthorization = authStatuses.contains(.notDetermined)

        guard needsAuthorization else {
            completion(nil)
            return
        }

        store.requestAuthorization(toShare: writeTypes, read: writeTypes) { _, error in
            completion(error)
        }
    }

    struct QueryResult {
        let dateRange: DateInterval
        let values: [Double]
        let samples: [HKQuantitySample]
    }

    // MARK: Queries

    func queryValue(identifier: HKQuantityTypeIdentifier, unit: HKUnit, queryType: OCKHealthKitLinkage.QuantityType, in dateRanges: [DateInterval],
                    completion: @escaping (Result<[QueryResult], Error>) -> Void) {
        guard let quantity = HKQuantityType.quantityType(forIdentifier: identifier) else { fatalError("\(identifier) is not a valid quantity!") }
        
        if identifier == .bloodPressureSystolic || identifier == .bloodPressureDiastolic {
            bloodPressureQuery(quantity: quantity, dateRanges: dateRanges, completion: completion)
        } else {
            switch queryType {
            case .cumulative:
                cumulativeQuery(quantity: quantity, unit: unit, in: dateRanges, completion: completion)
            case .discrete:
                discreteQuery(quantity: quantity, unit: unit, in: dateRanges, completion: completion)
            }
        }
    }

    func cumulativeQuery(quantity: HKQuantityType, unit: HKUnit, in dateRanges: [DateInterval],
                         completion: @escaping (Result<[QueryResult], Error>) -> Void) {
        guard !dateRanges.isEmpty else { completion(.success([])); return } // Nothing to query

        var values = dateRanges.map { QueryResult(dateRange: $0, values: [], samples: []) }
        var fetchError: Error?
        let group = DispatchGroup()

        dateRanges.enumerated().forEach { index, event in
            let predicate = HKQuery.predicateForSamples(withStart: event.start, end: event.end, options: [.strictStartDate, .strictEndDate])
            let options: HKStatisticsOptions = [.cumulativeSum]
            let components = Set<Calendar.Component>([.year, .month, .day, .hour, .month, .second])
            let interval = Calendar.current.dateComponents(components, from: event.start, to: event.end)
            let query = HKStatisticsCollectionQuery(quantityType: quantity, quantitySamplePredicate: predicate,
                                                    options: options, anchorDate: event.start, intervalComponents: interval)
            var outerTimesCalled = 0
            query.initialResultsHandler = { _, results, error in
                outerTimesCalled += 1
                assert(outerTimesCalled <= 1, "This handler should never be called more than once. Check the query interval. This is a bug!")
                defer { group.leave() }

                if let error = error {
                    fetchError = error
                    return
                }

                guard let results = results else {
                    fetchError = OCKStoreError.fetchFailed(reason: "Failed to cumulative query for \(quantity).")
                    return
                }

                var innerTimesCalled = 0
                group.enter()
                results.enumerateStatistics(from: event.start, to: event.end.advanced(by: -1)) { statistics, _ in
                    innerTimesCalled += 1
                    assert(innerTimesCalled <= 1, "This handler should never be called more than once. Check the query interval. This is a bug!")
                    defer { group.leave() }

                    if let quantity = statistics.sumQuantity() {
                        let dateRange = DateInterval(start: event.start, end: event.end)
                        values[index] = QueryResult(dateRange: dateRange, values: [quantity.doubleValue(for: unit)], samples: [])
                    }
                }
            }

            group.enter()
            store.execute(query)
        }

        group.notify(queue: .main) {
            if let error = fetchError { completion(.failure(error)); return }
            completion(.success(values))
        }
    }

    func discreteQuery(quantity: HKQuantityType, unit: HKUnit, in dateRanges: [DateInterval],
                       completion: @escaping (Result<[QueryResult], Error>) -> Void) {
        let group = DispatchGroup()
        var values = dateRanges.map({ QueryResult(dateRange: $0, values: [], samples: []) })
        var fetchError: Error?

        for (index, range) in dateRanges.enumerated() {
            let predicate = HKQuery.predicateForSamples(withStart: range.start, end: range.end, options: [.strictStartDate])
            let sorting = NSSortDescriptor(key: HKSampleSortIdentifierEndDate, ascending: false)
            let query = HKSampleQuery(sampleType: quantity, predicate: predicate, limit: 999, sortDescriptors: [sorting]) { _, samples, error in
                defer { group.leave() }
                if let error = error { fetchError = error; return }
                guard let samples = samples else { fetchError = OCKStoreError.fetchFailed(reason: "HealthKit query failed!"); return }

                let quantitySamples = samples.compactMap { $0 as? HKQuantitySample }
                assert(quantitySamples.count == samples.count, "Not all samples were HKQuantity samples! Only HKQuantitySamples are supported!")
                let doubleValues = quantitySamples.map { $0.quantity.doubleValue(for: unit) }
                values[index] = QueryResult(dateRange: range, values: doubleValues, samples: quantitySamples)
            }
            group.enter()
            store.execute(query)
        }

        group.notify(queue: .main) {
            if let error = fetchError { completion(.failure(error)); return }
            completion(.success(values))
        }
    }
    
    func bloodPressureQuery(quantity: HKQuantityType, dateRanges: [DateInterval], completion: @escaping (Result<[QueryResult], Error>) -> Void) {
        guard let bloodPressure = HKQuantityType.correlationType(forIdentifier: .bloodPressure) else {
            completion(.failure(OCKStoreError.fetchFailed(reason: "HealthKit query failed!")))
            return
        }

        let group = DispatchGroup()
        var values = dateRanges.map({ QueryResult(dateRange: $0, values: [], samples: []) })
        var fetchError: Error?

        for (index, range) in dateRanges.enumerated() {
            let predicate = HKQuery.predicateForSamples(withStart: range.start, end: range.end, options: [.strictStartDate])
            let sorting = NSSortDescriptor(key: HKSampleSortIdentifierEndDate, ascending: false)
            let query = HKSampleQuery(sampleType: bloodPressure, predicate: predicate, limit: 999, sortDescriptors: [sorting]) { _, correlations, error in
                defer { group.leave() }
                if let error = error { fetchError = error; return }
                guard let correlations = correlations else { fetchError = OCKStoreError.fetchFailed(reason: "HealthKit query failed!"); return }
                let quantitySamples = correlations.compactMap { sample -> HKQuantitySample? in
                    guard let correlationSample = sample as? HKCorrelation else {
                        return  nil
                    }
<<<<<<< HEAD
                    return correlationSample.bloodPressureSample(quantityType: quantity, dateRange: range, correlationSampleUuid: correlationSample.uuid)
=======
                    return correlationSample.bloodPressureSample(quantityType: quantity)
>>>>>>> aeca3825
                }
                assert(quantitySamples.count == correlations.count, "Not all samples were HKQuantity samples! Only HKQuantitySamples are supported!")
                let doubleValues = quantitySamples.map { $0.quantity.doubleValue(for: .millimeterOfMercury()) }
                values[index] = QueryResult(dateRange: range, values: doubleValues, samples: quantitySamples)
            }
            group.enter()
            store.execute(query)
        }
        
        group.notify(queue: .main) {
            if let error = fetchError { completion(.failure(error)); return }
            completion(.success(values))
        }
    }
}

extension HKCorrelation {
<<<<<<< HEAD
    func bloodPressureSample(quantityType: HKQuantityType, dateRange: DateInterval, correlationSampleUuid: UUID?) -> HKQuantitySample? {
=======
    func bloodPressureSample(quantityType: HKQuantityType) -> HKQuantitySample? {
>>>>>>> aeca3825
        guard let systolicType = HKQuantityType.quantityType(forIdentifier: .bloodPressureSystolic), let diastolicType = HKQuantityType.quantityType(forIdentifier: .bloodPressureDiastolic) else {
            return nil
        }
        guard let systolicSample = self.objects(for: systolicType).first as? HKQuantitySample, let diastolicSample = self.objects(for: diastolicType).first as? HKQuantitySample else {
            return nil
        }
        let systolicQuantity = systolicSample.quantity
        let diastolicQuantity = diastolicSample.quantity
        let systolicValue = systolicQuantity.doubleValue(for: .millimeterOfMercury())
        let diastolicValue = diastolicQuantity.doubleValue(for: .millimeterOfMercury())

<<<<<<< HEAD
        var metadata: [String: Any] = ["systolicValue": systolicValue,
                                       "diastolicValue": diastolicValue,
                                       "startDate": self.startDate.timeIntervalSince1970,
                                       "endDate": self.endDate.timeIntervalSince1970,
                                       "correlationSampleUUID": correlationSampleUuid?.uuidString ?? ""
        ]
        let sample = HKQuantitySample(type: quantityType, quantity: systolicQuantity, start: dateRange.start, end: dateRange.end, metadata: metadata)
=======
        let metadata: [String: Any] = ["systolicValue": systolicValue, "diastolicValue": diastolicValue]
        let sample = HKQuantitySample(type: quantityType, quantity: systolicQuantity, start: self.startDate, end: self.endDate, metadata: metadata)
>>>>>>> aeca3825
        return sample
    }
}<|MERGE_RESOLUTION|>--- conflicted
+++ resolved
@@ -177,13 +177,12 @@
                     guard let correlationSample = sample as? HKCorrelation else {
                         return  nil
                     }
-<<<<<<< HEAD
                     return correlationSample.bloodPressureSample(quantityType: quantity, dateRange: range, correlationSampleUuid: correlationSample.uuid)
-=======
-                    return correlationSample.bloodPressureSample(quantityType: quantity)
->>>>>>> aeca3825
-                }
-                assert(quantitySamples.count == correlations.count, "Not all samples were HKQuantity samples! Only HKQuantitySamples are supported!")
+                }
+                guard quantitySamples.count == correlations.count else {
+                    fetchError = OCKStoreError.fetchFailed(reason: "Not all samples were HKQuantity samples! Only HKQuantitySamples are supported!")
+                    return
+                }
                 let doubleValues = quantitySamples.map { $0.quantity.doubleValue(for: .millimeterOfMercury()) }
                 values[index] = QueryResult(dateRange: range, values: doubleValues, samples: quantitySamples)
             }
@@ -199,11 +198,7 @@
 }
 
 extension HKCorrelation {
-<<<<<<< HEAD
     func bloodPressureSample(quantityType: HKQuantityType, dateRange: DateInterval, correlationSampleUuid: UUID?) -> HKQuantitySample? {
-=======
-    func bloodPressureSample(quantityType: HKQuantityType) -> HKQuantitySample? {
->>>>>>> aeca3825
         guard let systolicType = HKQuantityType.quantityType(forIdentifier: .bloodPressureSystolic), let diastolicType = HKQuantityType.quantityType(forIdentifier: .bloodPressureDiastolic) else {
             return nil
         }
@@ -215,18 +210,13 @@
         let systolicValue = systolicQuantity.doubleValue(for: .millimeterOfMercury())
         let diastolicValue = diastolicQuantity.doubleValue(for: .millimeterOfMercury())
 
-<<<<<<< HEAD
-        var metadata: [String: Any] = ["systolicValue": systolicValue,
+        let metadata: [String: Any] = ["systolicValue": systolicValue,
                                        "diastolicValue": diastolicValue,
                                        "startDate": self.startDate.timeIntervalSince1970,
                                        "endDate": self.endDate.timeIntervalSince1970,
                                        "correlationSampleUUID": correlationSampleUuid?.uuidString ?? ""
         ]
         let sample = HKQuantitySample(type: quantityType, quantity: systolicQuantity, start: dateRange.start, end: dateRange.end, metadata: metadata)
-=======
-        let metadata: [String: Any] = ["systolicValue": systolicValue, "diastolicValue": diastolicValue]
-        let sample = HKQuantitySample(type: quantityType, quantity: systolicQuantity, start: self.startDate, end: self.endDate, metadata: metadata)
->>>>>>> aeca3825
         return sample
     }
 }