/*
 Copyright (c) 2019, Apple Inc. All rights reserved.
 
 Redistribution and use in source and binary forms, with or without modification,
 are permitted provided that the following conditions are met:
 
 1.  Redistributions of source code must retain the above copyright notice, this
 list of conditions and the following disclaimer.
 
 2.  Redistributions in binary form must reproduce the above copyright notice,
 this list of conditions and the following disclaimer in the documentation and/or
 other materials provided with the distribution.
 
 3. Neither the name of the copyright holder(s) nor the names of any contributors
 may be used to endorse or promote products derived from this software without
 specific prior written permission. No license is granted to the trademarks of
 the copyright holders even if such marks are included in this software.
 
 THIS SOFTWARE IS PROVIDED BY THE COPYRIGHT HOLDERS AND CONTRIBUTORS "AS IS"
 AND ANY EXPRESS OR IMPLIED WARRANTIES, INCLUDING, BUT NOT LIMITED TO, THE
 IMPLIED WARRANTIES OF MERCHANTABILITY AND FITNESS FOR A PARTICULAR PURPOSE
 ARE DISCLAIMED. IN NO EVENT SHALL THE COPYRIGHT OWNER OR CONTRIBUTORS BE LIABLE
 FOR ANY DIRECT, INDIRECT, INCIDENTAL, SPECIAL, EXEMPLARY, OR CONSEQUENTIAL
 DAMAGES (INCLUDING, BUT NOT LIMITED TO, PROCUREMENT OF SUBSTITUTE GOODS OR
 SERVICES; LOSS OF USE, DATA, OR PROFITS; OR BUSINESS INTERRUPTION) HOWEVER
 CAUSED AND ON ANY THEORY OF LIABILITY, WHETHER IN CONTRACT, STRICT LIABILITY,
 OR TORT (INCLUDING NEGLIGENCE OR OTHERWISE) ARISING IN ANY WAY OUT OF THE USE
 OF THIS SOFTWARE, EVEN IF ADVISED OF THE POSSIBILITY OF SUCH DAMAGE.
 */

@testable import CareKitStore
import XCTest

class TestStoreOutcomes: XCTestCase {
    var store: OCKStore!

    override func setUp() {
        super.setUp()
        store = OCKStore(name: "TestDatabase", type: .inMemory)
    }

    override func tearDown() {
        super.tearDown()
        store = nil
    }

    // MARK: Insertion

    func testAddAndFetchOutcomes() throws {
        let schedule = OCKSchedule.mealTimesEachDay(start: Date(), end: nil)
        let task = try store.addTaskAndWait(OCKTask(id: "A", title: "A", carePlanUUID: nil, schedule: schedule))
        let taskUUID = try task.getUUID()

        let value = OCKOutcomeValue(42)
        var outcome = OCKOutcome(taskUUID: taskUUID, taskOccurrenceIndex: 0, values: [value])
        outcome = try store.addOutcomeAndWait(outcome)
        let outcomes = try store.fetchOutcomesAndWait()
        XCTAssert(outcomes == [outcome])
        XCTAssertNotNil(outcomes.first?.taskUUID)
        XCTAssertNotNil(outcomes.first?.schemaVersion)
    }

    func testTestOutcomeValueIndexIsPersisted() throws {
        let schedule = OCKSchedule.mealTimesEachDay(start: Date(), end: nil)
        let task = try store.addTaskAndWait(OCKTask(id: "A", title: "A", carePlanUUID: nil, schedule: schedule))
        let taskUUID = try task.getUUID()

        var value = OCKOutcomeValue(42)
        value.index = 2
        var outcome = OCKOutcome(taskUUID: taskUUID, taskOccurrenceIndex: 0, values: [value])
        outcome = try store.addOutcomeAndWait(outcome)
        let outcomes = try store.fetchOutcomesAndWait()
        XCTAssert(outcomes.first?.values.first?.index == 2)
    }

    func testAddOutcomeToTask() throws {
        var task = OCKTask(id: "task", title: "My Task", carePlanUUID: nil, schedule: .mealTimesEachDay(start: Date(), end: nil))
        task = try store.addTaskAndWait(task)
        let taskUUID = try task.getUUID()

        var outcome = OCKOutcome(taskUUID: taskUUID, taskOccurrenceIndex: 2, values: [])
        outcome = try store.addOutcomeAndWait(outcome)
        XCTAssert(outcome.taskUUID == taskUUID)
    }

    func testTwoOutcomesWithoutSametaskUUIDAndOccurrenceIndexCannotBeAdded() throws {
        var task = OCKTask(id: "task", title: "My Task", carePlanUUID: nil, schedule: .mealTimesEachDay(start: Date(), end: nil))
        task = try store.addTaskAndWait(task)
        let taskUUID = try task.getUUID()

        let outcome = OCKOutcome(taskUUID: taskUUID, taskOccurrenceIndex: 2, values: [])
        XCTAssertThrowsError(try store.addOutcomesAndWait([outcome, outcome]))
    }

    func testCannotAddOutcomeToCoveredRegionOfPreviousTaskVersion() throws {
        let thisMorning = Calendar.current.startOfDay(for: Date())
        let schedule = OCKSchedule.mealTimesEachDay(start: thisMorning, end: nil)
        let task = OCKTask(id: "meds", title: "Medications", carePlanUUID: nil, schedule: schedule)
        let taskV1 = try store.addTaskAndWait(task)
        let taskV2 = try store.updateTaskAndWait(task)
        let value = OCKOutcomeValue(123)
        let outcome = OCKOutcome(taskUUID: try taskV1.getUUID(), taskOccurrenceIndex: 1, values: [value])
        XCTAssert(taskV2.previousVersionUUID == taskV1.uuid)
        XCTAssertThrowsError(try store.addOutcomeAndWait(outcome))
    }

    func testCannotUpdateOutcomeToCoveredRegionOfPreviousTaskVersion() throws {
        let thisMorning = Calendar.current.startOfDay(for: Date())
        let tomorrowMorning = Calendar.current.date(byAdding: .day, value: 1, to: thisMorning)!
        let schedule = OCKSchedule.mealTimesEachDay(start: thisMorning, end: nil)

        var task = OCKTask(id: "meds", title: "Medications", carePlanUUID: nil, schedule: schedule)
        let taskV1 = try store.addTaskAndWait(task)

        task.effectiveDate = tomorrowMorning
        try store.updateTaskAndWait(task)

        let value = OCKOutcomeValue(123)
        var outcome = OCKOutcome(taskUUID: try taskV1.getUUID(), taskOccurrenceIndex: 0, values: [value])
        outcome = try store.addOutcomeAndWait(outcome)
        outcome.taskOccurrenceIndex = 8
        XCTAssertThrowsError(try store.updateOutcomeAndWait(outcome))
    }

    // MARK: Querying

    func testOutcomeQueryGroupIdentifier() throws {
        var task = OCKTask(id: "abc", title: "ABC", carePlanUUID: nil, schedule: .mealTimesEachDay(start: Date(), end: nil))
        task = try store.addTaskAndWait(task)
        let value = OCKOutcomeValue(42)
        var outcomeA = OCKOutcome(taskUUID: try task.getUUID(), taskOccurrenceIndex: 0, values: [value])
        outcomeA.groupIdentifier = "A"
        var outcomeB = OCKOutcome(taskUUID: try task.getUUID(), taskOccurrenceIndex: 1, values: [value])
        outcomeB.groupIdentifier = "B"
        try store.addOutcomesAndWait([outcomeA, outcomeB])
        var query = OCKOutcomeQuery(for: Date())
        query.groupIdentifiers = ["A"]
        let fetched = try store.fetchOutcomesAndWait(query: query)
        XCTAssert(fetched.count == 1)
        XCTAssert(fetched.first?.taskOccurrenceIndex == 0)
    }

    func testQueryReturnsOnlyOutcomesInTheQueryDateRange() throws {
        let schedule = OCKSchedule.mealTimesEachDay(start: Date(), end: nil)
        var task = OCKTask(id: "exercise", title: "Push Ups", carePlanUUID: nil, schedule: schedule)
        task = try store.addTaskAndWait(task)
        let taskUUID = try task.getUUID()

        let date1 = task.schedule[0].start.addingTimeInterval(-10)
        let date2 = task.schedule[1].start.addingTimeInterval(-10)
        let interval = DateInterval(start: date1, end: date2)
        let outcome1 = try store.addOutcomeAndWait(OCKOutcome(taskUUID: taskUUID, taskOccurrenceIndex: 0, values: []))
        let outcome2 = try store.addOutcomeAndWait(OCKOutcome(taskUUID: taskUUID, taskOccurrenceIndex: 1, values: []))
        var query = OCKOutcomeQuery(dateInterval: interval)
        query.taskIDs = [task.id]
        let outcomes = try store.fetchOutcomesAndWait(query: query)
        XCTAssert(outcomes.count == 1)
        XCTAssertTrue(outcomes.contains(outcome1))
        XCTAssertFalse(outcomes.contains(outcome2))
    }

    func testOutcomeQueryLimit() throws {
        let schedule = OCKSchedule.mealTimesEachDay(start: Date(), end: nil)
        let task = try store.addTaskAndWait(OCKTask(id: "A", title: "A", carePlanUUID: nil, schedule: schedule))
        let taskUUID = try task.getUUID()

        let outcomeA = OCKOutcome(taskUUID: taskUUID, taskOccurrenceIndex: 0, values: [OCKOutcomeValue(10)])
        let outcomeB = OCKOutcome(taskUUID: taskUUID, taskOccurrenceIndex: 1, values: [OCKOutcomeValue(20)])
        try store.addOutcomesAndWait([outcomeA, outcomeB])
        var query = OCKOutcomeQuery(for: Date())
        query.limit = 1
        let fetched = try store.fetchOutcomesAndWait(query: query)
        XCTAssert(fetched.count == 1)
    }

    func testQueryOutcomesByRemoteID() throws {
        let schedule = OCKSchedule.mealTimesEachDay(start: Date(), end: nil)
        let task = try store.addTaskAndWait(OCKTask(id: "A", title: "A", carePlanUUID: nil, schedule: schedule))
        let taskUUID = try task.getUUID()

        var outcome = OCKOutcome(taskUUID: taskUUID, taskOccurrenceIndex: 0, values: [])
        outcome.remoteID = "abc"
        outcome = try store.addOutcomeAndWait(outcome)

        var query = OCKOutcomeQuery()
        query.remoteIDs = ["abc"]

        let fetched = try store.fetchOutcomesAndWait(query: query).first
        XCTAssert(fetched == outcome)
    }

    func testQueryOutcomeByTaskRemoteID() throws {
        var task = OCKTask(id: "A", title: nil, carePlanUUID: nil, schedule: .mealTimesEachDay(start: Date(), end: nil))
        task.remoteID = "abc"
        task = try store.addTaskAndWait(task)

        var outcome = OCKOutcome(taskUUID: try task.getUUID(), taskOccurrenceIndex: 0, values: [])
        outcome = try store.addOutcomeAndWait(outcome)

        var query = OCKOutcomeQuery(for: Date())
        query.taskRemoteIDs = ["abc"]
        let fetched = try store.fetchOutcomesAndWait(query: query).first
        XCTAssert(fetched == outcome)
    }

    func testQueryOutcomeByTag() throws {
        var task = OCKTask(id: "A", title: nil, carePlanUUID: nil, schedule: .mealTimesEachDay(start: Date(), end: nil))
        task = try store.addTaskAndWait(task)

        var outcome = OCKOutcome(taskUUID: try task.getUUID(), taskOccurrenceIndex: 0, values: [])
        outcome.tags = ["123"]
        outcome = try store.addOutcomeAndWait(outcome)

        var query = OCKOutcomeQuery(for: Date())
        query.tags = ["123"]

        let fetched = try store.fetchOutcomesAndWait(query: query).first
        XCTAssert(fetched == outcome)
    }
<<<<<<< HEAD
    
=======
 
>>>>>>> c8e5e190
    func testQueryOutcomeByUUID() throws {
        var task = OCKTask(id: "A", title: nil, carePlanUUID: nil, schedule: .mealTimesEachDay(start: Date(), end: nil))
        task = try store.addTaskAndWait(task)

        var outcome = OCKOutcome(taskUUID: try task.getUUID(), taskOccurrenceIndex: 0, values: [])
<<<<<<< HEAD
        outcome.tags = ["123"]
        outcome = try store.addOutcomeAndWait(outcome)
=======
        outcome = try store.addOutcomeAndWait(outcome)

        var query = OCKOutcomeQuery(for: Date())
        query.uuids = [try outcome.getUUID()]
        
        let fetched = try store.fetchOutcomesAndWait(query: query).first
        XCTAssert(fetched == outcome)
    }
>>>>>>> c8e5e190

        var query = OCKOutcomeQuery(for: Date())
        query.tags = ["123"]

        let fetched = try store.fetchOutcomesAndWait(query: query).first
        var query2 = OCKOutcomeQuery(for: Date())
        query2.uuids = [fetched!.uuid!]
        let fetched2 = try store.fetchOutcomesAndWait(query: query2).first
        XCTAssert(fetched2 == outcome)
    }
    
    // MARK: Updating

    func testUpdateOutcomes() throws {
        let schedule = OCKSchedule.mealTimesEachDay(start: Date(), end: nil)
        let task = try store.addTaskAndWait(OCKTask(id: "A", title: "A", carePlanUUID: nil, schedule: schedule))
        let taskUUID = try task.getUUID()

        let outcomeA = try store.addOutcomeAndWait(OCKOutcome(taskUUID: taskUUID, taskOccurrenceIndex: 0, values: []))
        let outcomeB = try store.updateOutcomeAndWait(outcomeA)
        XCTAssert(outcomeB.id == outcomeA.id)
    }

    func testUpdateFailsForUnsavedOutcomes() throws {
        let schedule = OCKSchedule.mealTimesEachDay(start: Date(), end: nil)
        let task = try store.addTaskAndWait(OCKTask(id: "A", title: "A", carePlanUUID: nil, schedule: schedule))
        let taskUUID = try task.getUUID()

        let outcome = OCKOutcome(taskUUID: taskUUID, taskOccurrenceIndex: 0, values: [])
        XCTAssertThrowsError(try store.updateOutcomeAndWait(outcome))
    }

    // MARK: Deletion

    func testDeleteOutcome() throws {
        let schedule = OCKSchedule.mealTimesEachDay(start: Date(), end: nil)
        let task = try store.addTaskAndWait(OCKTask(id: "A", title: "A", carePlanUUID: nil, schedule: schedule))
        let taskUUID = try task.getUUID()

        let outcome = try store.addOutcomeAndWait(OCKOutcome(taskUUID: taskUUID, taskOccurrenceIndex: 0, values: []))
        try store.deleteOutcomeAndWait(outcome)
        let fetched = try store.fetchOutcomesAndWait()
        XCTAssert(fetched.isEmpty)
    }

    func testDeleteOutcomeFailsIfOutcomeDoesntExist() throws {
        let schedule = OCKSchedule.mealTimesEachDay(start: Date(), end: nil)
        let task = try store.addTaskAndWait(OCKTask(id: "A", title: "A", carePlanUUID: nil, schedule: schedule))
        let outcome = OCKOutcome(taskUUID: try task.getUUID(), taskOccurrenceIndex: 0, values: [])
        XCTAssertThrowsError(try store.deleteOutcomeAndWait(outcome))
    }
}<|MERGE_RESOLUTION|>--- conflicted
+++ resolved
@@ -217,20 +217,12 @@
         let fetched = try store.fetchOutcomesAndWait(query: query).first
         XCTAssert(fetched == outcome)
     }
-<<<<<<< HEAD
-    
-=======
- 
->>>>>>> c8e5e190
+ 
     func testQueryOutcomeByUUID() throws {
         var task = OCKTask(id: "A", title: nil, carePlanUUID: nil, schedule: .mealTimesEachDay(start: Date(), end: nil))
         task = try store.addTaskAndWait(task)
 
         var outcome = OCKOutcome(taskUUID: try task.getUUID(), taskOccurrenceIndex: 0, values: [])
-<<<<<<< HEAD
-        outcome.tags = ["123"]
-        outcome = try store.addOutcomeAndWait(outcome)
-=======
         outcome = try store.addOutcomeAndWait(outcome)
 
         var query = OCKOutcomeQuery(for: Date())
@@ -239,18 +231,7 @@
         let fetched = try store.fetchOutcomesAndWait(query: query).first
         XCTAssert(fetched == outcome)
     }
->>>>>>> c8e5e190
-
-        var query = OCKOutcomeQuery(for: Date())
-        query.tags = ["123"]
-
-        let fetched = try store.fetchOutcomesAndWait(query: query).first
-        var query2 = OCKOutcomeQuery(for: Date())
-        query2.uuids = [fetched!.uuid!]
-        let fetched2 = try store.fetchOutcomesAndWait(query: query2).first
-        XCTAssert(fetched2 == outcome)
-    }
-    
+
     // MARK: Updating
 
     func testUpdateOutcomes() throws {
