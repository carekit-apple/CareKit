/*
 Copyright (c) 2020, Apple Inc. All rights reserved.

 Redistribution and use in source and binary forms, with or without modification,
 are permitted provided that the following conditions are met:

 1.  Redistributions of source code must retain the above copyright notice, this
 list of conditions and the following disclaimer.

 2.  Redistributions in binary form must reproduce the above copyright notice,
 this list of conditions and the following disclaimer in the documentation and/or
 other materials provided with the distribution.

 3. Neither the name of the copyright holder(s) nor the names of any contributors
 may be used to endorse or promote products derived from this software without
 specific prior written permission. No license is granted to the trademarks of
 the copyright holders even if such marks are included in this software.

 THIS SOFTWARE IS PROVIDED BY THE COPYRIGHT HOLDERS AND CONTRIBUTORS "AS IS"
 AND ANY EXPRESS OR IMPLIED WARRANTIES, INCLUDING, BUT NOT LIMITED TO, THE
 IMPLIED WARRANTIES OF MERCHANTABILITY AND FITNESS FOR A PARTICULAR PURPOSE
 ARE DISCLAIMED. IN NO EVENT SHALL THE COPYRIGHT OWNER OR CONTRIBUTORS BE LIABLE
 FOR ANY DIRECT, INDIRECT, INCIDENTAL, SPECIAL, EXEMPLARY, OR CONSEQUENTIAL
 DAMAGES (INCLUDING, BUT NOT LIMITED TO, PROCUREMENT OF SUBSTITUTE GOODS OR
 SERVICES; LOSS OF USE, DATA, OR PROFITS; OR BUSINESS INTERRUPTION) HOWEVER
 CAUSED AND ON ANY THEORY OF LIABILITY, WHETHER IN CONTRACT, STRICT LIABILITY,
 OR TORT (INCLUDING NEGLIGENCE OR OTHERWISE) ARISING IN ANY WAY OUT OF THE USE
 OF THIS SOFTWARE, EVEN IF ADVISED OF THE POSSIBILITY OF SUCH DAMAGE.
 */

@testable import CareKitStore
import XCTest

class TestStoreSync: XCTestCase {

    var dummy: DummyEndpoint!
    var peer: OCKLocalPeer!
    var remoteStore: OCKStore!
    var store: OCKStore!

    override func setUp() {
        super.setUp()
        let remoteDummy = DummyEndpoint()
        remoteDummy.automaticallySynchronizes = false

        dummy = DummyEndpoint()
        remoteStore = OCKStore(name: "peer", type: .inMemory, remote: remoteDummy)
        peer = OCKLocalPeer(peerStore: remoteStore)
        store = OCKStore(name: "store", type: .inMemory, remote: peer)
    }

    override func tearDown() {
        super.tearDown()

        dummy = nil
        peer = nil
        remoteStore = nil
        store = nil
    }

    func testStoreSynchronizationSucceeds() {
        store = OCKStore(name: "test", type: .inMemory, remote: dummy)
        XCTAssertNoThrow(try store.syncAndWait())
        XCTAssert(dummy.timesPullWasCalled == 1)
        XCTAssert(dummy.timesPushWasCalled == 1)
    }

    func testStoreSynchronizationFails() {
        dummy.shouldSucceed = false
        store = OCKStore(name: "test", type: .inMemory, remote: dummy)
        XCTAssertThrowsError(try store.syncAndWait())
        XCTAssert(dummy.timesPullWasCalled == 1)
        XCTAssert(dummy.timesPushWasCalled == 0)
     }

    func testSuccessfulSynchronizationIncrementsKnowledgeVector() {
        store = OCKStore(name: "test", type: .inMemory, remote: dummy)
        XCTAssert(store.context.clockTime == 0)
        XCTAssertNoThrow(try store.syncAndWait())
        XCTAssert(store.context.clockTime == 1)
    }

    func testSyncCannotBeStartedIfSyncIsAlreadyRunning() {
        dummy.delay = 5.0
        let store = OCKStore(name: "test", type: .inMemory, remote: dummy)
        store.synchronize(completion: { _ in })
        XCTAssertThrowsError(try store.syncAndWait())
    }

    func testSyncCanBeStartedIfPreviousSyncHasCompleted() {
        let store = OCKStore(name: "test", type: .inMemory, remote: dummy)
        XCTAssertNoThrow(try store.syncAndWait())
        XCTAssertNoThrow(try store.syncAndWait())
    }

    func testNonConflictingSyncAcrossStores() throws {
        peer.automaticallySynchronizes = false

        let schedule = OCKSchedule.mealTimesEachDay(start: Date(), end: nil)
        var taskA = OCKTask(id: "A", title: "A", carePlanUUID: nil, schedule: schedule)
        var taskB = OCKTask(id: "B", title: "B", carePlanUUID: nil, schedule: schedule)
        taskA = try remoteStore.addTaskAndWait(taskA)
        taskB = try store.addTaskAndWait(taskB)

        let outcomeA = OCKOutcome(taskUUID: try taskA.getUUID(), taskOccurrenceIndex: 0, values: [])
        let outcomeB = OCKOutcome(taskUUID: try taskB.getUUID(), taskOccurrenceIndex: 0, values: [])
        try remoteStore.addOutcomeAndWait(outcomeA)
        try store.addOutcomeAndWait(outcomeB)

        XCTAssertNoThrow(try store.syncAndWait())

        let localTasks = try store.fetchTasksAndWait()
        let localOutcomes = try store.fetchOutcomesAndWait()
        let remoteTasks = try remoteStore.fetchTasksAndWait()
        let remoteOutcomes = try remoteStore.fetchOutcomesAndWait()

        XCTAssert(localTasks == remoteTasks)
        XCTAssert(localOutcomes == remoteOutcomes)
        XCTAssert(localTasks.count == 2)
        XCTAssert(localOutcomes.count == 2)
    }
    
    func testKeepRemoteTaskWithFirstVersionOfTasks() throws {
        peer.automaticallySynchronizes = false
        peer.conflictPolicy = .keepRemote

        let morning = Calendar.current.startOfDay(for: Date())
        let schedule = OCKSchedule.mealTimesEachDay(start: morning, end: nil)

        var taskA = OCKTask(id: "abc", title: "A", carePlanUUID: nil, schedule: schedule)
        taskA = try remoteStore.addTaskAndWait(taskA)

        var taskB = OCKTask(id: "abc", title: "B", carePlanUUID: nil, schedule: schedule)
        taskB = try store.addTaskAndWait(taskB)

        let outcomeA = OCKOutcome(taskUUID: try taskA.getUUID(), taskOccurrenceIndex: 0, values: [])
        let outcomeB = OCKOutcome(taskUUID: try taskB.getUUID(), taskOccurrenceIndex: 0, values: [])
        try remoteStore.addOutcomeAndWait(outcomeA)
        try store.addOutcomeAndWait(outcomeB)

        XCTAssertNoThrow(try store.syncAndWait())

        let localTasks = try store.fetchTasksAndWait()
        let localOutcomes = try store.fetchOutcomesAndWait()
        let remoteTasks = try remoteStore.fetchTasksAndWait()
        let remoteOutcomes = try remoteStore.fetchOutcomesAndWait()

        XCTAssert(localTasks == remoteTasks)
        XCTAssert(localOutcomes == remoteOutcomes)
        XCTAssert(localOutcomes.count == 1)
    }

    func testKeepRemoteTaskReplacingEntireLocalVersionChain() throws {
        peer.automaticallySynchronizes = false
        peer.conflictPolicy = .keepRemote

        let morning = Calendar.current.startOfDay(for: Date())
        let schedule = OCKSchedule.mealTimesEachDay(start: morning, end: nil)

        var taskA = OCKTask(id: "abc", title: "A", carePlanUUID: nil, schedule: schedule)
        taskA = try remoteStore.addTaskAndWait(taskA)

        var taskB = OCKTask(id: "abc", title: "B", carePlanUUID: nil, schedule: schedule)
        taskB = try store.addTaskAndWait(taskB)
        let taskC = OCKTask(id: "abc", title: "C", carePlanUUID: nil, schedule: schedule.offset(by: .init(day: 2)))
        try store.updateTaskAndWait(taskC)

        let outcomeA = OCKOutcome(taskUUID: try taskA.getUUID(), taskOccurrenceIndex: 0, values: [])
        let outcomeB = OCKOutcome(taskUUID: try taskB.getUUID(), taskOccurrenceIndex: 0, values: [])
        try remoteStore.addOutcomeAndWait(outcomeA)
        try store.addOutcomeAndWait(outcomeB)

        XCTAssertNoThrow(try store.syncAndWait())

        let localTasks = try store.fetchTasksAndWait()
        let localOutcomes = try store.fetchOutcomesAndWait()
        let remoteTasks = try remoteStore.fetchTasksAndWait()
        let remoteOutcomes = try remoteStore.fetchOutcomesAndWait()

        XCTAssert(localTasks == remoteTasks)
        XCTAssert(localTasks.count == 1)
        XCTAssert(localTasks.first?.title == "A")
        XCTAssert(localOutcomes == remoteOutcomes)
        XCTAssert(localOutcomes.count == 1)
    }

    // device ---B---C (keep)
    // remote ---A
    func testKeepEntireLocalTaskVersionChain() throws {
        peer.automaticallySynchronizes = false
        peer.conflictPolicy = .keepDevice

        let morning = Calendar.current.startOfDay(for: Date())
        let schedule = OCKSchedule.mealTimesEachDay(start: morning, end: nil)

        var taskA = OCKTask(id: "abc", title: "A", carePlanUUID: nil, schedule: schedule)
        taskA = try remoteStore.addTaskAndWait(taskA)

        var taskB = OCKTask(id: "abc", title: "B", carePlanUUID: nil, schedule: schedule)
        taskB = try store.addTaskAndWait(taskB)
        var taskC = OCKTask(id: "abc", title: "C", carePlanUUID: nil, schedule: schedule.offset(by: .init(day: 2)))
        taskC = try store.updateTaskAndWait(taskC)

        let outcomeA = OCKOutcome(taskUUID: try taskA.getUUID(), taskOccurrenceIndex: 0, values: [])
        let outcomeB = OCKOutcome(taskUUID: try taskB.getUUID(), taskOccurrenceIndex: 0, values: [])
        try remoteStore.addOutcomeAndWait(outcomeA)
        try store.addOutcomeAndWait(outcomeB)

        try store.syncAndWait()

        let localTasks = try store.fetchTasksAndWait()
        let localOutcomes = try store.fetchOutcomesAndWait()
        let remoteTasks = try remoteStore.fetchTasksAndWait()
        let remoteOutcomes = try remoteStore.fetchOutcomesAndWait()

        XCTAssert(localTasks == remoteTasks)
        XCTAssert(localTasks.count == 2)
        XCTAssert(Set(localTasks.map { $0.title }) == Set(["B", "C"]))
        XCTAssert(localOutcomes == remoteOutcomes)
        XCTAssert(localOutcomes.count == 1)
    }

    //    /--B--C (Keep Remote)
    // A--
    //    \__D (Overwrite Local)
    func testOverwritePartialLocalTaskVersionChain() throws {
        peer.automaticallySynchronizes = false
        peer.conflictPolicy = .keepRemote

        let morning = Calendar.current.startOfDay(for: Date())
        let schedule = OCKSchedule.mealTimesEachDay(start: morning, end: nil)

        var taskA = OCKTask(id: "abc", title: "A", carePlanUUID: nil, schedule: schedule)
        taskA = try remoteStore.addTaskAndWait(taskA)

        let outcomeA = OCKOutcome(taskUUID: try taskA.getUUID(), taskOccurrenceIndex: 0, values: [])
        try remoteStore.addOutcomeAndWait(outcomeA)

        try store.syncAndWait()
        var localTasks = try store.fetchTasksAndWait()
        var localOutcomes = try store.fetchOutcomesAndWait()
        var remoteTasks = try remoteStore.fetchTasksAndWait()
        var remoteOutcomes = try remoteStore.fetchOutcomesAndWait()
        XCTAssert(localTasks == remoteTasks)
        XCTAssert(localOutcomes == remoteOutcomes)

        var taskB = OCKTask(id: "abc", title: "B", carePlanUUID: nil, schedule: schedule.offset(by: .init(day: 1)))
        taskB = try remoteStore.updateTaskAndWait(taskB)
        var taskC = OCKTask(id: "abc", title: "C", carePlanUUID: nil, schedule: schedule.offset(by: .init(day: 2)))
        taskC = try remoteStore.updateTaskAndWait(taskC)

        var taskD = OCKTask(id: "abc", title: "D", carePlanUUID: nil, schedule: schedule.offset(by: .init(day: 1)))
        taskD = try store.updateTaskAndWait(taskD)
        let outcomeD = OCKOutcome(taskUUID: try taskD.getUUID(), taskOccurrenceIndex: 1, values: [])
        try store.addOutcomeAndWait(outcomeD)

        try store.syncAndWait()
        localTasks = try store.fetchTasksAndWait()
        localOutcomes = try store.fetchOutcomesAndWait()
        remoteTasks = try remoteStore.fetchTasksAndWait()
        remoteOutcomes = try remoteStore.fetchOutcomesAndWait()

        XCTAssert(localTasks == remoteTasks)
        XCTAssert(localTasks.count == 3)
        XCTAssert(Set(localTasks.map { $0.title }) == Set(["A", "B", "C"]))
        XCTAssert(localOutcomes == remoteOutcomes)
        XCTAssert(localOutcomes.count == 1)
    }
    
    func testTombstoningOutcomePushedToRemote() throws {
        let dummy2 = DummyEndpoint2()
        let testStore = OCKStore(name: "test", type: .inMemory, remote: dummy2)
        dummy2.automaticallySynchronizes = false
        
        let schedule = OCKSchedule.mealTimesEachDay(start: Date(), end: nil)
        let task = try testStore.addTaskAndWait(OCKTask(id: "A", title: "A", carePlanUUID: nil, schedule: schedule))
        let taskUUID = try task.getUUID()

        let outcome = try testStore.addOutcomeAndWait(OCKOutcome(taskUUID: taskUUID, taskOccurrenceIndex: 0, values: [OCKOutcomeValue("test")]))
        let outcomeUUID = try outcome.getUUID()
        XCTAssertNoThrow(try testStore.syncAndWait()) //Sync original outcome
        
        try testStore.deleteOutcomeAndWait(outcome)
        XCTAssertNoThrow(try testStore.syncAndWait()) //Sync tombstoned outcome
        let latestRevisions = dummy2.revisionsPushedInLastSynch
        XCTAssert(latestRevisions.count == 2)
        
        let tombstonedOutcomes = latestRevisions.compactMap{
            entity -> OCKOutcome? in
            switch entity{
            case .outcome(let outcome):
                return outcome
            default:
                return nil
            }
        }
        XCTAssert(tombstonedOutcomes.count == 2)
        
        guard let tombstonedWithSameUUID = try tombstonedOutcomes.filter({try $0.getUUID() == outcomeUUID}).first else{
            throw OCKStoreError.invalidValue(reason: "Filter doesn't contain UUID")
        }
        XCTAssert(tombstonedWithSameUUID.values.isEmpty)
        XCTAssert(tombstonedWithSameUUID.deletedDate != nil)
        
        guard let tombstonedWithDifferentUUID = try tombstonedOutcomes.filter({try $0.getUUID() != outcomeUUID}).first else{
            throw OCKStoreError.invalidValue(reason: "Filter doesn't contain UUID")
        }
        XCTAssert(tombstonedWithDifferentUUID.values.count == 1)
        XCTAssert(tombstonedWithDifferentUUID.deletedDate != nil)
    }
    
    func testUpdateTaskVersionPushedToRemote() throws {
        let dummy2 = DummyEndpoint2()
        let testStore = OCKStore(name: "test", type: .inMemory, remote: dummy2)
        dummy2.automaticallySynchronizes = false
        
        let schedule = OCKSchedule.mealTimesEachDay(start: Date(), end: nil)
        var task = try testStore.addTaskAndWait(OCKTask(id: "A", title: "A", carePlanUUID: nil, schedule: schedule))
        let taskUUID = try task.getUUID()

        XCTAssertNoThrow(try testStore.syncAndWait()) //Sync original outcome
        
        task.instructions = "Updated instructions"
        try testStore.updateTaskAndWait(task)
        XCTAssertNoThrow(try testStore.syncAndWait()) //Sync updated outcome
        
        let latestRevisions = dummy2.revisionsPushedInLastSynch
        XCTAssert(latestRevisions.count == 2)
        
        let versionedTasks = latestRevisions.compactMap{
            entity -> OCKTask? in
            switch entity{
            case .task(let task):
                return task
            default:
                return nil
            }
        }
        XCTAssert(versionedTasks.count == 2)
        
        guard let previousVersionTask = try versionedTasks.filter({try $0.getUUID() == taskUUID}).first else{
            throw OCKStoreError.invalidValue(reason: "Filter doesn't contain UUID")
        }
        
        guard let currentVersionTask = try versionedTasks.filter({try $0.getUUID() != taskUUID}).first else{
            throw OCKStoreError.invalidValue(reason: "Filter doesn't contain UUID")
        }
        XCTAssert(previousVersionTask.instructions == nil)
        XCTAssert(try previousVersionTask.getNextVersionUUID() == currentVersionTask.getUUID())
        
        XCTAssert(currentVersionTask.instructions != nil)
        XCTAssert(try currentVersionTask.getPreviousVersionUUID() == taskUUID)
        XCTAssertThrowsError(try currentVersionTask.getNextVersionUUID())
    }
}

class DummyEndpoint: OCKRemoteSynchronizable {

    var automaticallySynchronizes = true
    var shouldSucceed = true
    var delay: TimeInterval = 0.0
    weak var delegate: OCKRemoteSynchronizationDelegate?

    private(set) var timesPullWasCalled = 0
    private(set) var timesPushWasCalled = 0
    private(set) var timesForcePushed = 0

    var conflictPolicy = OCKMergeConflictResolutionPolicy.keepRemote
    var revision = OCKRevisionRecord(entities: [], knowledgeVector: .init())

    func pullRevisions(
        since knowledgeVector: OCKRevisionRecord.KnowledgeVector,
        mergeRevision: @escaping (OCKRevisionRecord, @escaping (Error?) -> Void) -> Void,
        completion: @escaping (Error?) -> Void) {

        timesPullWasCalled += 1
        DispatchQueue.global(qos: .userInteractive).asyncAfter(deadline: .now() + delay) {
            if !self.shouldSucceed {
                completion(OCKStoreError.remoteSynchronizationFailed(reason: "Failed on purpose"))
                return
            }
            mergeRevision(self.revision, completion)
        }
    }

    func pushRevisions(
        deviceRevision: OCKRevisionRecord,
        overwriteRemote: Bool,
        completion: @escaping (Error?) -> Void) {

        timesPushWasCalled += 1
        timesForcePushed += overwriteRemote ? 1 : 0
        completion(nil)
    }

    func chooseConflictResolutionPolicy(
        _ conflict: OCKMergeConflictDescription,
        completion: @escaping (OCKMergeConflictResolutionPolicy) -> Void) {
        completion(conflictPolicy)
    }

    func dummyRevision() -> OCKRevisionRecord {

        var patient = OCKPatient(id: "id1", givenName: "Amy", familyName: "Frost")
        patient.uuid = UUID()
        patient.createdDate = Date()
        patient.updatedDate = patient.createdDate

        var carePlan = OCKCarePlan(id: "diabetes_type_1", title: "Diabetes Care Plan", patientUUID: nil)
        carePlan.uuid = UUID()
        carePlan.createdDate = Date()
        carePlan.updatedDate = carePlan.createdDate

        var contact = OCKContact(id: "contact", givenName: "Amy", familyName: "Frost", carePlanUUID: nil)
        contact.uuid = UUID()
        contact.createdDate = Date()
        contact.updatedDate = contact.createdDate

        let schedule = OCKSchedule.mealTimesEachDay(start: Date(), end: nil)
        var task = OCKTask(id: "a", title: "A", carePlanUUID: nil, schedule: schedule)
        task.uuid = UUID()
        task.createdDate = Date()
        task.updatedDate = task.createdDate

        var outcome = OCKOutcome(taskUUID: task.uuid!, taskOccurrenceIndex: 0, values: [])
        outcome.uuid = UUID()
        outcome.createdDate = Date()
        outcome.updatedDate = outcome.createdDate

        let entities: [OCKEntity] = [
            .patient(patient),
            .carePlan(carePlan),
            .contact(contact),
            .task(task),
            .outcome(outcome)
        ]

        let revision = OCKRevisionRecord(entities: entities, knowledgeVector: .init())
        return revision
    }
}

<<<<<<< HEAD
class DummyEndpoint2: OCKRemoteSynchronizable {

    var automaticallySynchronizes = true
    var shouldSucceed = true
    var delay: TimeInterval = 0.0
    weak var delegate: OCKRemoteSynchronizationDelegate?

    private(set) var timesPullWasCalled = 0
    private(set) var timesPushWasCalled = 0
    private(set) var timesForcePushed = 0
    private(set) var uuid = UUID()
    private(set) var dummyKnowledgeVector:OCKRevisionRecord.KnowledgeVector? = nil
    public internal(set) var revisionsPushedInLastSynch = [OCKEntity]()

    var conflictPolicy = OCKMergeConflictResolutionPolicy.keepRemote

    func pullRevisions(
        since knowledgeVector: OCKRevisionRecord.KnowledgeVector,
        mergeRevision: @escaping (OCKRevisionRecord, @escaping (Error?) -> Void) -> Void,
        completion: @escaping (Error?) -> Void) {
        
        timesPullWasCalled += 1
        DispatchQueue.global(qos: .userInteractive).asyncAfter(deadline: .now() + delay) {
            if !self.shouldSucceed {
                completion(OCKStoreError.remoteSynchronizationFailed(reason: "Failed on purpose"))
                return
            }
            
            let revision: OCKRevisionRecord!
            if self.dummyKnowledgeVector == nil{
                revision = OCKRevisionRecord(entities: [], knowledgeVector: .init())
            }else{
                revision = OCKRevisionRecord(entities: [], knowledgeVector: self.dummyKnowledgeVector!)
            }
            
            mergeRevision(revision, completion)
        }
    }

    func pushRevisions(
        deviceRevision: OCKRevisionRecord,
        overwriteRemote: Bool,
        completion: @escaping (Error?) -> Void) {
        
        timesPushWasCalled += 1
        timesForcePushed += overwriteRemote ? 1 : 0
        
        //Save latest revisions
        revisionsPushedInLastSynch.removeAll()
        revisionsPushedInLastSynch.append(contentsOf: deviceRevision.entities)
        
        //Update KnowledgeVector
        if dummyKnowledgeVector == nil{
            dummyKnowledgeVector = .init([uuid:0])
        }
        dummyKnowledgeVector?.increment(clockFor: uuid)
        dummyKnowledgeVector?.merge(with: deviceRevision.knowledgeVector)
        
        completion(nil)
    }

    func chooseConflictResolutionPolicy(
        _ conflict: OCKMergeConflictDescription,
        completion: @escaping (OCKMergeConflictResolutionPolicy) -> Void) {
        completion(conflictPolicy)
    }

    func dummyRevision() -> OCKRevisionRecord {
        let schedule = OCKSchedule.mealTimesEachDay(start: Date(), end: nil)
        var task = OCKTask(id: "a", title: "A", carePlanUUID: nil, schedule: schedule)
        task.uuid = UUID()
        task.createdDate = Date()
        task.updatedDate = task.createdDate

        var outcome = OCKOutcome(taskUUID: task.uuid!, taskOccurrenceIndex: 0, values: [])
        outcome.uuid = UUID()
        outcome.createdDate = Date()
        outcome.updatedDate = outcome.createdDate

        let entities: [OCKEntity] = [
            .task(task),
            .outcome(outcome)
        ]
        
        let revision: OCKRevisionRecord!
        if self.dummyKnowledgeVector == nil{
            revision = OCKRevisionRecord(entities: entities, knowledgeVector: .init())
        }else{
            revision = OCKRevisionRecord(entities: entities, knowledgeVector: self.dummyKnowledgeVector!)
        }

        return revision
=======
final class OCKLocalPeer: OCKRemoteSynchronizable {

    public weak var delegate: OCKRemoteSynchronizationDelegate?
    public let peerStore: OCKStore

    public init(peerStore: OCKStore) {
        self.peerStore = peerStore
    }

    public var conflictPolicy: OCKMergeConflictResolutionPolicy = .keepDevice
    public var automaticallySynchronizes: Bool = true

    public func pullRevisions(
        since knowledgeVector: OCKRevisionRecord.KnowledgeVector,
        mergeRevision: @escaping (OCKRevisionRecord, @escaping (Error?) -> Void) -> Void,
        completion: @escaping (Error?) -> Void) {

        let clock = knowledgeVector.clock(for: peerStore.context.clockID)
        let revision = peerStore.computeRevision(since: clock)
        mergeRevision(revision, completion)
    }

    public func pushRevisions(
        deviceRevision: OCKRevisionRecord,
        overwriteRemote: Bool,
        completion: @escaping (Error?) -> Void) {

        peerStore.mergeRevision(deviceRevision, completion: completion)
    }

    public func chooseConflictResolutionPolicy(
        _ conflict: OCKMergeConflictDescription,
        completion: @escaping (OCKMergeConflictResolutionPolicy) -> Void) {

        completion(conflictPolicy)
>>>>>>> 0722f79d
    }
}<|MERGE_RESOLUTION|>--- conflicted
+++ resolved
@@ -440,7 +440,6 @@
     }
 }
 
-<<<<<<< HEAD
 class DummyEndpoint2: OCKRemoteSynchronizable {
 
     var automaticallySynchronizes = true
@@ -533,7 +532,9 @@
         }
 
         return revision
-=======
+    }
+}
+
 final class OCKLocalPeer: OCKRemoteSynchronizable {
 
     public weak var delegate: OCKRemoteSynchronizationDelegate?
@@ -569,6 +570,5 @@
         completion: @escaping (OCKMergeConflictResolutionPolicy) -> Void) {
 
         completion(conflictPolicy)
->>>>>>> 0722f79d
     }
 }