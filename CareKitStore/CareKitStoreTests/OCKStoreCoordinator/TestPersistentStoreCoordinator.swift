/*
 Copyright (c) 2016-2025, Apple Inc. All rights reserved.
 
 Redistribution and use in source and binary forms, with or without modification,
 are permitted provided that the following conditions are met:
 
 1.  Redistributions of source code must retain the above copyright notice, this
 list of conditions and the following disclaimer.
 
 2.  Redistributions in binary form must reproduce the above copyright notice,
 this list of conditions and the following disclaimer in the documentation and/or
 other materials provided with the distribution.
 
 3. Neither the name of the copyright holder(s) nor the names of any contributors
 may be used to endorse or promote products derived from this software without
 specific prior written permission. No license is granted to the trademarks of
 the copyright holders even if such marks are included in this software.
 
 THIS SOFTWARE IS PROVIDED BY THE COPYRIGHT HOLDERS AND CONTRIBUTORS "AS IS"
 AND ANY EXPRESS OR IMPLIED WARRANTIES, INCLUDING, BUT NOT LIMITED TO, THE
 IMPLIED WARRANTIES OF MERCHANTABILITY AND FITNESS FOR A PARTICULAR PURPOSE
 ARE DISCLAIMED. IN NO EVENT SHALL THE COPYRIGHT OWNER OR CONTRIBUTORS BE LIABLE
 FOR ANY DIRECT, INDIRECT, INCIDENTAL, SPECIAL, EXEMPLARY, OR CONSEQUENTIAL
 DAMAGES (INCLUDING, BUT NOT LIMITED TO, PROCUREMENT OF SUBSTITUTE GOODS OR
 SERVICES; LOSS OF USE, DATA, OR PROFITS; OR BUSINESS INTERRUPTION) HOWEVER
 CAUSED AND ON ANY THEORY OF LIABILITY, WHETHER IN CONTRACT, STRICT LIABILITY,
 OR TORT (INCLUDING NEGLIGENCE OR OTHERWISE) ARISING IN ANY WAY OUT OF THE USE
 OF THIS SOFTWARE, EVEN IF ADVISED OF THE POSSIBILITY OF SUCH DAMAGE.
 */

@testable import CareKitStore

import AsyncAlgorithms
import XCTest

class MockPatientStore: OCKPatientStore {

    var patients = [OCKPatient]()

    func reset() throws {
        patients = []
    }

    func patients(matching query: OCKPatientQuery) -> AsyncSyncSequence<[[OCKPatient]]> {
        return [patients].async
    }

    func fetchPatients(
        query: OCKPatientQuery,
        callbackQueue: DispatchQueue,
        completion: @escaping OCKResultClosure<[OCKPatient]>
    ) {
        callbackQueue.async { completion(.success(self.patients)) }
    }

    func addPatients(
        _ patients: [OCKPatient],
        callbackQueue: DispatchQueue,
        completion: OCKResultClosure<[OCKPatient]>?
    ) {
        self.patients.append(contentsOf: patients)
        callbackQueue.async { completion?(.success(patients)) }
    }

    func updatePatients(
        _ patients: [OCKPatient],
        callbackQueue: DispatchQueue,
        completion: OCKResultClosure<[OCKPatient]>?
    ) {
    }

    func deletePatients(
        _ patients: [OCKPatient],
        callbackQueue: DispatchQueue,
        completion: OCKResultClosure<[OCKPatient]>?
    ) {
        self.patients = []
        callbackQueue.async { completion?(.success(patients)) }
    }
}

class MockCoordinator: OCKStoreCoordinator {
    private let handler: (OCKAnyPatientStore, OCKAnyPatient) -> Bool

    init(patientStoreHandlesWrite: @escaping (OCKAnyPatientStore, OCKAnyPatient) -> Bool) {
        handler = patientStoreHandlesWrite
    }

    override func patientStore(_ store: OCKAnyPatientStore, shouldHandleWritingPatient patient: OCKAnyPatient) -> Bool {
        handler(store, patient)
    }
}

class TestPersistentStoreCoordinator: XCTestCase {

    override func setUp() {
        super.setUp()
    }

    func testFetchPatientsFromMultipleStores() throws {
        let store1 = MockPatientStore()
        store1.patients = [OCKPatient(id: "A", givenName: "A", familyName: "A")]

        let store2 = MockPatientStore()
        store2.patients = [OCKPatient(id: "B", givenName: "B", familyName: "B")]

        let sut = OCKStoreCoordinator()
        sut.attach(patientStore: store1)
        sut.attach(patientStore: store2)

        let patients = try sut.fetchAnyPatientsAndWait(query: OCKPatientQuery())
        XCTAssertEqual(patients.count, 2)
    }

    func testAddPatientActsOnFirstRespondingStore() throws {
        let store1 = MockPatientStore()
        let store2 = MockPatientStore()
        let sut = OCKStoreCoordinator()
        sut.attach(patientStore: store1)
        sut.attach(patientStore: store2)

        let patient = OCKPatient(id: "A", givenName: "A", familyName: "A")
        try sut.addAnyPatientAndWait(patient)

        XCTAssert(!store1.patients.isEmpty)
        XCTAssert(store2.patients.isEmpty)
    }

    func testAddPatientFailsIfNoStoresRespond() throws {
        let sut = OCKStoreCoordinator()
        let patient = OCKPatient(id: "A", givenName: "A", familyName: "A")
        XCTAssertThrowsError(try sut.addAnyPatientAndWait(patient))
    }

    func testAddPatientsFailsIfPatientsDontAllBelongToTheSameStore() throws {
        let patientA = OCKPatient(id: "A", givenName: "A", familyName: "A")
        let storeA = MockPatientStore()

        let patientB = OCKPatient(id: "B", givenName: "B", familyName: "B")
        let storeB = MockPatientStore()

        let sut = MockCoordinator { store, patient in
            if store === storeA && patient as? OCKPatient == patientA { return true }
            if store === storeB && patient as? OCKPatient == patientB { return true }
            return false
        }

        sut.attach(patientStore: storeA)
        sut.attach(patientStore: storeB)

        XCTAssertThrowsError(try sut.addAnyPatientsAndWait([patientA, patientB]))
    }

    func testAddPatientActsOnFirstRespondingStoreOnly() throws {
        let patient = OCKPatient(id: "A", givenName: "A", familyName: "A")
        let store1 = MockPatientStore()
        let store2 = MockPatientStore()

        let sut = OCKStoreCoordinator()
        sut.attach(patientStore: store1)
        sut.attach(patientStore: store2)

        try sut.addAnyPatientAndWait(patient)

        XCTAssert(!store1.patients.isEmpty)
        XCTAssert(store2.patients.isEmpty)
    }

    @available(iOS 15, watchOS 8, macOS 13.0, *)
    func testFetchCanResultInAnArrayPopulatedWithDifferentTypes() throws {
        let coordinator = OCKStoreCoordinator()
        let schedule = OCKSchedule.mealTimesEachDay(start: Date(), end: nil)
        let store = OCKStore(name: UUID().uuidString, type: .inMemory)
        let link = OCKHealthKitLinkage(quantityIdentifier: .stepCount, quantityType: .cumulative, unit: .count())
        let hkStore = OCKHealthKitPassthroughStore(store: store)
        try hkStore.addTaskAndWait(OCKHealthKitTask(id: "A", title: "A", carePlanUUID: nil, schedule: schedule, healthKitLinkage: link))

        let ckStore = OCKStore(name: UUID().uuidString, type: .inMemory)
        try ckStore.addTaskAndWait(OCKTask(id: "B", title: "B", carePlanUUID: nil, schedule: schedule))

        coordinator.attachReadOnly(eventStore: ckStore)
        coordinator.attachReadOnly(eventStore: hkStore)
        coordinator.fetchAnyTasks(query: OCKTaskQuery()) { result in
            let tasks = try? result.get()
            XCTAssertEqual(tasks?.count, 2)
            XCTAssertEqual(tasks?.compactMap { $0 as? OCKTask }.count, 1)
            XCTAssertEqual(tasks?.compactMap { $0 as? OCKHealthKitTask }.count, 1)
        }
    }

    func testPersistentStoreCoordinatorDoesNotSendHealthKitTasksToOCKStore() {
        let coordinator = OCKStoreCoordinator()
        let store = OCKStore(name: UUID().uuidString, type: .inMemory)
        coordinator.attach(store: store)

        let schedule = OCKSchedule.dailyAtTime(hour: 9, minutes: 0, start: Date(), end: nil, text: nil)
        let link = OCKHealthKitLinkage(quantityIdentifier: .stepCount, quantityType: .cumulative, unit: .count())
        let task = OCKHealthKitTask(id: "A", title: nil, carePlanUUID: nil, schedule: schedule, healthKitLinkage: link)

        XCTAssertThrowsError(try coordinator.addAnyTaskAndWait(task))
    }

<<<<<<< HEAD
#if !os(watchOS) && !os(macOS) && !os(visionOS)
    @available(iOS 15, watchOS 8, *)
=======
#if !os(watchOS)
    @available(iOS 15, watchOS 8, macOS 13.0, *)
>>>>>>> 659fbb28
    func testStoreCoordinatorDoesNotSendNormalOutcomesToHealthKit() {
        let coordinator = OCKStoreCoordinator()
        let store = OCKStore(name: UUID().uuidString, type: .inMemory)
        let passthrough = OCKHealthKitPassthroughStore(store: store)
        let outcome = OCKOutcome(taskUUID: UUID(), taskOccurrenceIndex: 0, values: [])
        let willHandle = coordinator.outcomeStore(passthrough, shouldHandleWritingOutcome: outcome)
        XCTAssertFalse(willHandle)
    }

    func testStoreCoordinatorDoesNotSendHealthKitOutcomesToOCKStore() {
        let coordinator = OCKStoreCoordinator()
        let store = OCKStore(name: UUID().uuidString, type: .inMemory)
        let outcome = OCKHealthKitOutcome(taskUUID: UUID(), taskOccurrenceIndex: 0, values: [])
        let willHandle = coordinator.outcomeStore(store, shouldHandleWritingOutcome: outcome)
        XCTAssertFalse(willHandle)
    }
#endif
    
    @available(iOS 15, watchOS 8, macOS 13.0, *)
    func testCanAssociateHealthKitTaskWithCarePlan() throws {
        let store = OCKStore(name: UUID().uuidString, type: .inMemory)
        let passthrough = OCKHealthKitPassthroughStore(store: store)

        let coordinator = OCKStoreCoordinator()
        coordinator.attach(store: store)
        coordinator.attach(eventStore: passthrough)

        let plan = OCKCarePlan(id: "plan", title: "My Plan", patientUUID: nil)
        try coordinator.addAnyCarePlanAndWait(plan)

        let schedule = OCKSchedule.dailyAtTime(hour: 0, minutes: 0, start: Date(), end: nil, text: nil)
        let task = OCKTask(id: "task", title: "My Task", carePlanUUID: plan.uuid, schedule: schedule)
        try coordinator.addAnyTaskAndWait(task)

        let query = OCKTaskQuery(id: "task")
        let fetched = try coordinator.fetchAnyTasksAndWait(query: query)
        XCTAssertEqual(fetched.first?.belongs(to: plan), true)
    }
}

@available(iOS 15, watchOS 8, macOS 13.0, *)
private struct SeededTaskStore {

    let store: OCKStoreCoordinator
    let task: OCKTask

    init() throws {
        let cdStore = OCKStore(name: UUID().uuidString, type: .inMemory)
        let passthrough = OCKHealthKitPassthroughStore(store: cdStore)

        store = OCKStoreCoordinator()
        store.attach(store: cdStore)
        store.attach(eventStore: passthrough)

        let startOfDay = Calendar.current.startOfDay(for: Date())
        let schedule = OCKSchedule.dailyAtTime(hour: 7, minutes: 0, start: startOfDay, end: nil, text: nil)

        // Add a task to the store

        task = OCKTask(
            id: "cd-Task",
            title: nil,
            carePlanUUID: nil,
            schedule: schedule
        )
        let outcome = OCKOutcome(taskUUID: task.uuid, taskOccurrenceIndex: 0, values: [])
        try cdStore.addAnyTaskAndWait(task)
        try cdStore.addOutcomeAndWait(outcome)
    }
}<|MERGE_RESOLUTION|>--- conflicted
+++ resolved
@@ -200,13 +200,8 @@
         XCTAssertThrowsError(try coordinator.addAnyTaskAndWait(task))
     }
 
-<<<<<<< HEAD
 #if !os(watchOS) && !os(macOS) && !os(visionOS)
     @available(iOS 15, watchOS 8, *)
-=======
-#if !os(watchOS)
-    @available(iOS 15, watchOS 8, macOS 13.0, *)
->>>>>>> 659fbb28
     func testStoreCoordinatorDoesNotSendNormalOutcomesToHealthKit() {
         let coordinator = OCKStoreCoordinator()
         let store = OCKStore(name: UUID().uuidString, type: .inMemory)
