/*
 Copyright (c) 2019, Apple Inc. All rights reserved.
 
 Redistribution and use in source and binary forms, with or without modification,
 are permitted provided that the following conditions are met:
 
 1.  Redistributions of source code must retain the above copyright notice, this
 list of conditions and the following disclaimer.
 
 2.  Redistributions in binary form must reproduce the above copyright notice,
 this list of conditions and the following disclaimer in the documentation and/or
 other materials provided with the distribution.
 
 3. Neither the name of the copyright holder(s) nor the names of any contributors
 may be used to endorse or promote products derived from this software without
 specific prior written permission. No license is granted to the trademarks of
 the copyright holders even if such marks are included in this software.
 
 THIS SOFTWARE IS PROVIDED BY THE COPYRIGHT HOLDERS AND CONTRIBUTORS "AS IS"
 AND ANY EXPRESS OR IMPLIED WARRANTIES, INCLUDING, BUT NOT LIMITED TO, THE
 IMPLIED WARRANTIES OF MERCHANTABILITY AND FITNESS FOR A PARTICULAR PURPOSE
 ARE DISCLAIMED. IN NO EVENT SHALL THE COPYRIGHT OWNER OR CONTRIBUTORS BE LIABLE
 FOR ANY DIRECT, INDIRECT, INCIDENTAL, SPECIAL, EXEMPLARY, OR CONSEQUENTIAL
 DAMAGES (INCLUDING, BUT NOT LIMITED TO, PROCUREMENT OF SUBSTITUTE GOODS OR
 SERVICES; LOSS OF USE, DATA, OR PROFITS; OR BUSINESS INTERRUPTION) HOWEVER
 CAUSED AND ON ANY THEORY OF LIABILITY, WHETHER IN CONTRACT, STRICT LIABILITY,
 OR TORT (INCLUDING NEGLIGENCE OR OTHERWISE) ARISING IN ANY WAY OUT OF THE USE
 OF THIS SOFTWARE, EVEN IF ADVISED OF THE POSSIBILITY OF SUCH DAMAGE.
 */

import UIKit

/// A card that displays an `OCKHeaderView` and a circular checkmark button `completionButton`.
/// In CareKit, this view is intended to display a particular event for a task. The state of the `completionButton`
/// indicates the completion state of the event.
///
/// To insert custom views vertically the view, see `contentStack`
///
///     +-------------------------------------------------------+
///     |                                                       |
///     | [title]                                 [completion   |
///     | [detail]                                 button]      |
///     |                                                       |
///     +-------------------------------------------------------+
///
open class OCKSimpleTaskView: UIView, OCKCardable, OCKCollapsible {
    // MARK: Properties

    /// The button in the trailing end of the card. Has an image that is defaulted to a checkmark when selected.
<<<<<<< HEAD
    public let completionButton: OCKButton = OCKCircleButton(checkmarkPointSize: .large)
=======
    public let completionButton: OCKButton = OCKCircleButton()
>>>>>>> 1e90a7cb

    /// A default version of an `OCKHeaderView`.
    public let headerView = OCKHeaderView()

    internal var shouldCollapse: Bool = true

    // MARK: Life cycle

    public init() {
        super.init(frame: .zero)
        setup()
    }

    public required init?(coder: NSCoder) {
        super.init(coder: coder)
        setup()
    }

    // MARK: Methods

    private func setup() {
        addSubviews()
        styleSubviews()
        constrainSubviews()
    }

    private func styleSubviews() {
        preservesSuperviewLayoutMargins = true
        enableCardStyling(true)
    }

    private func addSubviews() {
        [headerView, completionButton].forEach { addSubview($0) }
    }

    private func constrainSubviews() {
        [headerView, completionButton].forEach { $0.translatesAutoresizingMaskIntoConstraints = false }
        NSLayoutConstraint.activate([
            headerView.topAnchor.constraint(greaterThanOrEqualTo: topAnchor, constant: directionalLayoutMargins.top * 2),
            headerView.leadingAnchor.constraint(equalTo: leadingAnchor, constant: directionalLayoutMargins.leading * 2),
            headerView.bottomAnchor.constraint(lessThanOrEqualTo: bottomAnchor, constant: -directionalLayoutMargins.bottom * 2),
            headerView.centerYAnchor.constraint(equalTo: centerYAnchor),

            completionButton.leadingAnchor.constraint(equalTo: headerView.trailingAnchor, constant: directionalLayoutMargins.leading * 2),
            completionButton.topAnchor.constraint(greaterThanOrEqualTo: topAnchor, constant: directionalLayoutMargins.top * 2),
            completionButton.bottomAnchor.constraint(lessThanOrEqualTo: bottomAnchor, constant: -directionalLayoutMargins.bottom * 2),
            completionButton.trailingAnchor.constraint(equalTo: trailingAnchor, constant: -directionalLayoutMargins.trailing * 2),
            completionButton.centerYAnchor.constraint(equalTo: centerYAnchor),
            completionButton.heightAnchor.constraint(equalToConstant: OCKStyle.dimension.buttonHeight2),
            completionButton.widthAnchor.constraint(equalTo: completionButton.heightAnchor)
        ])
    }

    // MARK: OCKCollapsible

    internal func setCollapsedState(_ state: OCKCollapsibleState, animated: Bool) {
        guard shouldCollapse else { return }
        UIView.animate(withDuration: OCKStyle.animation.stateChangeDuration) { [weak self] in
            self?.alpha = state == .expanded ? 1 : OCKStyle.appearance.opacity1
        }
    }
}<|MERGE_RESOLUTION|>--- conflicted
+++ resolved
@@ -47,11 +47,7 @@
     // MARK: Properties
 
     /// The button in the trailing end of the card. Has an image that is defaulted to a checkmark when selected.
-<<<<<<< HEAD
     public let completionButton: OCKButton = OCKCircleButton(checkmarkPointSize: .large)
-=======
-    public let completionButton: OCKButton = OCKCircleButton()
->>>>>>> 1e90a7cb
 
     /// A default version of an `OCKHeaderView`.
     public let headerView = OCKHeaderView()
