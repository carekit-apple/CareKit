--- conflicted
+++ resolved
@@ -58,12 +58,8 @@
         
         let activity = OCKCarePlanActivity.assessment(
             withIdentifier: activityType.rawValue,
-<<<<<<< HEAD
             groupIdentifier: nil,
-            visualGroupIdentifier: nil,
-=======
-            groupIdentifier: "Assessment",
->>>>>>> a2372873
+            visualGroupIdentifier: "Assessment",
             title: title,
             text: summary,
             tintColor: Colors.yellow.color,
